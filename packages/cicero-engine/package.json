--- conflicted
+++ resolved
@@ -45,15 +45,10 @@
   "dependencies": {
     "@accordproject/cicero-core": "^0.2.48",
     "composer-common": "0.17.4",
-<<<<<<< HEAD
-    "jura-compiler": "^0.0.19",
-    "jura-engine": "^0.0.19",
-=======
     "config": "^1.24.0",
     "debug": "^2.6.2",
     "@accordproject/ergo-compiler": "^0.0.38",
     "@accordproject/ergo-engine": "^0.0.38",
->>>>>>> 96c46ccf
     "moment": "^2.20.1",
     "vm2": "^3.5.0"
   },
