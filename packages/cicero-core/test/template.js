--- conflicted
+++ resolved
@@ -351,13 +351,8 @@
 
     describe('#getHash', () => {
         it('should return a SHA-256 hash', async () => {
-<<<<<<< HEAD
             const template = await Template.fromArchive(fs.readFileSync('./test/data/latedeliveryandpenalty.cta'));
             template.getHash().should.equal('3a9311865b9d50ab4913a0780b1482fb5712c0619e7611e3728629894c9f7ca6');
-=======
-            const template = await Template.fromDirectory('./test/data/latedeliveryandpenalty');
-            template.getHash().should.equal('6d10d666cdb58af6a6dce7bf895084d28ada9c4e8697961f803b3dc6b6b7beb2');
->>>>>>> 8793d0ef
         });
     });
 
