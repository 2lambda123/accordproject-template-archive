--- conflicted
+++ resolved
@@ -193,11 +193,7 @@
             const clause = new Clause(template);
             clause.parse(testAllTypesInput);
             const nl = clause.generateText();
-<<<<<<< HEAD
-            testAllTypesInput.should.equal(nl);
-=======
             nl.should.equal(testAllTypesInput);
->>>>>>> be23519a
         });
     });
 });