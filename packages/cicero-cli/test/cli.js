/*
 * Licensed under the Apache License, Version 2.0 (the "License");
 * you may not use this file except in compliance with the License.
 * You may obtain a copy of the License at
 *
 * http://www.apache.org/licenses/LICENSE-2.0
 *
 * Unless required by applicable law or agreed to in writing, software
 * distributed under the License is distributed on an "AS IS" BASIS,
 * WITHOUT WARRANTIES OR CONDITIONS OF ANY KIND, either express or implied.
 * See the License for the specific language governing permissions and
 * limitations under the License.
 */

'use strict';

const chai = require('chai');
const path = require('path');
const tmp = require('tmp-promise');
const fs = require('fs');
const should = require('chai').should();

const Template = require('@accordproject/cicero-core').Template;

const expect = chai.expect;
chai.should();
chai.use(require('chai-things'));
chai.use(require('chai-as-promised'));

const Commands = require('../lib/commands');

const template = path.resolve(__dirname, 'data/latedeliveryandpenalty/');
const templateJs = path.resolve(__dirname, 'data/latedeliveryandpenalty_js/');
const templateArchive = path.resolve(__dirname, 'data/latedeliveryandpenalty.cta');
const sample = path.resolve(__dirname, 'data/latedeliveryandpenalty/', 'text/sample.md');
const data = path.resolve(__dirname, 'data/latedeliveryandpenalty/', 'data.json');
const request = path.resolve(__dirname, 'data/latedeliveryandpenalty/', 'request.json');
const params = path.resolve(__dirname, 'data/latedeliveryandpenalty/', 'params.json');
const state = path.resolve(__dirname, 'data/latedeliveryandpenalty/', 'state.json');
const dataOut = path.resolve(__dirname, 'data/latedeliveryandpenalty/', 'data_out.json');
const sampleOut = path.resolve(__dirname, 'data/latedeliveryandpenalty/', 'text/sample_out.md');
const sampleOutJson = path.resolve(__dirname, 'data/latedeliveryandpenalty/', 'sample_out.json');
const parseReponse = {
    '$class':'org.accordproject.latedeliveryandpenalty.TemplateModel',
    'forceMajeure':true,
    'penaltyDuration':{
        '$class':'org.accordproject.time.Duration',
        'amount':9,
        'unit':'days'
    },
    'penaltyPercentage':7,
    'capPercentage':2,
    'termination':{
        '$class':'org.accordproject.time.Duration',
        'amount':2,
        'unit':'weeks'
    },
    'fractionalPart':'days'
};
const draftResponse = 'Late Delivery and Penalty. In case of delayed delivery except for Force Majeure cases, the Seller shall pay to the Buyer for every 9 days of delay penalty amounting to 7.0% of the total value of the Equipment whose delivery has been delayed. Any fractional part of a days is to be considered a full days. The total amount of penalty shall not however, exceed 2.0% of the total value of the Equipment involved in late delivery. If the delay is more than 2 weeks, the Buyer is entitled to terminate this Contract.';

const sampleErr = path.resolve(__dirname, 'data/latedeliveryandpenalty/', 'text/sample_err.md');
const dataErr = path.resolve(__dirname, 'data/latedeliveryandpenalty/', 'data_err.json');
const stateErr = path.resolve(__dirname, 'data/latedeliveryandpenalty/', 'state_err.json');
const requestErr = path.resolve(__dirname, 'data/latedeliveryandpenalty/', 'request_err.json');
const paramsErr = path.resolve(__dirname, 'data/latedeliveryandpenalty/', 'params_err.json');

const slcArchive = path.resolve(__dirname, 'data/installment-sale@0.1.0-316a9177c6d52bfd4e1df6d543ddab775cc217cdb44f92120e2f24bd11f8381b.slc');
const slcRequest = path.resolve(__dirname, 'data/installment-sale-ergo/', 'request.json');
const slcParams = path.resolve(__dirname, 'data/installment-sale-ergo/', 'params.json');
const slcState = path.resolve(__dirname, 'data/installment-sale-ergo/', 'state.json');

describe('#validateParseArgs', () => {
    it('no args specified', () => {
        process.chdir(path.resolve(__dirname, 'data/latedeliveryandpenalty/'));
        const args  = Commands.validateParseArgs({
            _: ['parse'],
        });
        args.template.should.match(/cicero-cli[/\\]test[/\\]data[/\\]latedeliveryandpenalty$/);
        args.sample.should.match(/text[/\\]sample.md$/);
    });
    it('all args specified', () => {
        process.chdir(path.resolve(__dirname, 'data/latedeliveryandpenalty/'));
        const args  = Commands.validateParseArgs({
            _: ['parse'],
            template: './',
            sample: 'text/sample.md'
        });
        args.template.should.match(/cicero-cli[/\\]test[/\\]data[/\\]latedeliveryandpenalty$/);
        args.sample.should.match(/text[/\\]sample.md$/);
    });
    it('all args specified, parent folder', () => {
        process.chdir(path.resolve(__dirname, 'data/'));
        const args  = Commands.validateParseArgs({
            _: ['parse'],
            template: 'latedeliveryandpenalty',
            sample: 'latedeliveryandpenalty/text/sample.md'
        });
        args.template.should.match(/cicero-cli[/\\]test[/\\]data[/\\]latedeliveryandpenalty$/);
        args.sample.should.match(/text[/\\]sample.md$/);
    });
    it('all args specified, archive', () => {
        process.chdir(path.resolve(__dirname, 'data/'));
        const args  = Commands.validateParseArgs({
            _: ['parse'],
            template: 'latedeliveryandpenalty.cta',
            sample: 'latedeliveryandpenalty/text/sample.md'
        });
        args.template.should.match(/cicero-cli[/\\]test[/\\]data[/\\]latedeliveryandpenalty.cta$/);
        args.sample.should.match(/text[/\\]sample.md$/);
    });
    it('all args specified, parent folder, no sample', () => {
        process.chdir(path.resolve(__dirname, 'data/'));
        const args  = Commands.validateParseArgs({
            _: ['parse'],
            template: 'latedeliveryandpenalty',
        });
        args.template.should.match(/cicero-cli[/\\]test[/\\]data[/\\]latedeliveryandpenalty$/);
        args.sample.should.match(/text[/\\]sample.md$/);
    });
    it('all args specified, child folder, no sample', () => {
        process.chdir(path.resolve(__dirname, 'data/latedeliveryandpenalty/text'));
        const args  = Commands.validateParseArgs({
            _: ['parse'],
            template: '../',
        });
        args.template.should.match(/cicero-cli[/\\]test[/\\]data[/\\]latedeliveryandpenalty$/);
        args.sample.should.match(/text[/\\]sample.md$/);
    });
    it('no flags specified', () => {
        const args  = Commands.validateParseArgs({
            _: ['parse', path.resolve(__dirname, 'data/latedeliveryandpenalty/')],
        });
        args.template.should.match(/cicero-cli[/\\]test[/\\]data[/\\]latedeliveryandpenalty$/);
        args.sample.should.match(/text[/\\]sample.md$/);
    });
    it('verbose flag specified', () => {
        process.chdir(path.resolve(__dirname, 'data/latedeliveryandpenalty/'));
        Commands.validateParseArgs({
            _: ['parse'],
            verbose: true
        });
    });
    it('bad package.json', () => {
        process.chdir(path.resolve(__dirname, 'data/'));
        (() => Commands.validateParseArgs({
            _: ['parse'],
        })).should.throw(' not a valid cicero template. Make sure that package.json exists and that it has a cicero entry.');
    });
    it('bad sample.md', () => {
        process.chdir(path.resolve(__dirname, 'data/latedeliveryandpenalty/'));
        (() => Commands.validateParseArgs({
            _: ['parse'],
            sample: 'text/sample_en.md'
        })).should.throw('A text/sample.md file is required. Try the --sample flag or create a text/sample.md in your template.');
    });
});

describe('#parse', () => {
    it('should parse a clause using a template', async () => {
        const result = await Commands.parse(template, sample, null);
        delete result.clauseId;
        delete result.$identifier;
        result.should.eql(parseReponse);
    });

    it('should parse a clause using a template archive', async () => {
        const result = await Commands.parse(templateArchive, sample, null);
        delete result.clauseId;
        delete result.$identifier;
        result.should.eql(parseReponse);
    });

    it('should fail parsing a clause using a template', async () => {
        const result = await Commands.parse(template, sampleErr, null);
        should.equal(result, undefined);
    });
});

describe('#parse-output', async () => {
    it('should parse a clause using a template and save to a JSON file', async () => {
        const result = await Commands.parse(template, sample, dataOut);
        delete result.clauseId;
        delete result.$identifier;
        result.should.eql(parseReponse);
    });
});

describe('#validateDraftArgs', () => {
    it('no args specified', () => {
        process.chdir(path.resolve(__dirname, 'data/latedeliveryandpenalty/'));
        const args  = Commands.validateDraftArgs({
            _: ['draft'],
        });
        args.template.should.match(/cicero-cli[/\\]test[/\\]data[/\\]latedeliveryandpenalty$/);
        args.data.should.match(/data.json$/);
    });
    it('all args specified', () => {
        process.chdir(path.resolve(__dirname, 'data/latedeliveryandpenalty/'));
        const args  = Commands.validateDraftArgs({
            _: ['draft'],
            template: './',
            data: 'data.json'
        });
        args.template.should.match(/cicero-cli[/\\]test[/\\]data[/\\]latedeliveryandpenalty$/);
        args.data.should.match(/data.json$/);
    });
    it('all args specified, parent folder', () => {
        process.chdir(path.resolve(__dirname, 'data/'));
        const args  = Commands.validateDraftArgs({
            _: ['draft'],
            template: 'latedeliveryandpenalty',
            data: 'latedeliveryandpenalty/data.json'
        });
        args.template.should.match(/cicero-cli[/\\]test[/\\]data[/\\]latedeliveryandpenalty$/);
        args.data.should.match(/data.json$/);
    });
    it('all args specified, archive', () => {
        process.chdir(path.resolve(__dirname, 'data/'));
        const args  = Commands.validateDraftArgs({
            _: ['draft'],
            template: 'latedeliveryandpenalty.cta',
            data: 'latedeliveryandpenalty/data.json'
        });
        args.template.should.match(/cicero-cli[/\\]test[/\\]data[/\\]latedeliveryandpenalty.cta$/);
        args.data.should.match(/data.json$/);
    });
    it('all args specified, parent folder, no sample', () => {
        process.chdir(path.resolve(__dirname, 'data/'));
        const args  = Commands.validateDraftArgs({
            _: ['draft'],
            template: 'latedeliveryandpenalty',
        });
        args.template.should.match(/cicero-cli[/\\]test[/\\]data[/\\]latedeliveryandpenalty$/);
        args.data.should.match(/data.json$/);
    });
    it('all args specified, child folder, no sample', () => {
        process.chdir(path.resolve(__dirname, 'data/latedeliveryandpenalty/text'));
        const args  = Commands.validateDraftArgs({
            _: ['draft'],
            template: '../',
        });
        args.template.should.match(/cicero-cli[/\\]test[/\\]data[/\\]latedeliveryandpenalty$/);
        args.data.should.match(/data.json$/);
    });
    it('no flags specified', () => {
        const args  = Commands.validateDraftArgs({
            _: ['draft', path.resolve(__dirname, 'data/latedeliveryandpenalty/')],
        });
        args.template.should.match(/cicero-cli[/\\]test[/\\]data[/\\]latedeliveryandpenalty$/);
        args.data.should.match(/data.json$/);
    });
    it('verbose flag specified', () => {
        process.chdir(path.resolve(__dirname, 'data/latedeliveryandpenalty/'));
        Commands.validateDraftArgs({
            _: ['draft'],
            verbose: true
        });
    });
    it('bad package.json', () => {
        process.chdir(path.resolve(__dirname, 'data/'));
        (() => Commands.validateDraftArgs({
            _: ['draft'],
        })).should.throw(' not a valid cicero template. Make sure that package.json exists and that it has a cicero entry.');
    });
    it('bad data.json', () => {
        process.chdir(path.resolve(__dirname, 'data/latedeliveryandpenalty/'));
        (() => Commands.validateDraftArgs({
            _: ['draft'],
            data: 'data_en.json'
        })).should.throw('A data.json file is required. Try the --data flag or create a data.json in your template.');
    });
});

describe('#draft', () => {
    it('should create the text for a clause using a template', async () => {
        const result = await Commands.draft(template, data, null);
        delete result.clauseId;
        delete result.$identifier;
        result.should.eql(draftResponse);
    });

    it('should create the text for a clause using a template archive', async () => {
        const result = await Commands.draft(templateArchive, data, null);
        delete result.clauseId;
        delete result.$identifier;
        result.should.eql(draftResponse);
    });

    it('should fail drafting the text for a clause using a template', async () => {
        const result = await Commands.draft(template, dataErr, null);
        should.equal(result, undefined);
    });
});

describe('#draft-output', async () => {
    it('should create the text for a clause using a template and save to a file', async () => {
        const result = await Commands.draft(template, data, sampleOut);
        delete result.clauseId;
        delete result.$identifier;
        result.should.eql(draftResponse);
    });

    it('should create the slate for a clause using a template and save to a JSON file', async () => {
        const result = await Commands.draft(template, data, sampleOutJson, null, null, { format: 'slate' });
        delete result.clauseId;
        delete result.$identifier;
        result.should.not.be.null;
    });

    it('should create the slate for a ciceromark_parsed using a template and save to a JSON file', async () => {
        const result = await Commands.draft(template, data, sampleOutJson, null, null, { format: 'ciceromark_parsed' });
        delete result.clauseId;
        delete result.$identifier;
        result.should.not.be.null;
    });
});

describe('#validateNormalizeArgs', () => {
    it('no args specified', () => {
        process.chdir(path.resolve(__dirname, 'data/latedeliveryandpenalty/'));
        const args  = Commands.validateNormalizeArgs({
            _: ['normalize'],
        });
        args.template.should.match(/cicero-cli[/\\]test[/\\]data[/\\]latedeliveryandpenalty$/);
        args.sample.should.match(/text[/\\]sample.md$/);
    });
    it('all args specified', () => {
        process.chdir(path.resolve(__dirname, 'data/latedeliveryandpenalty/'));
        const args  = Commands.validateNormalizeArgs({
            _: ['normalize'],
            template: './',
            sample: 'text/sample.md'
        });
        args.template.should.match(/cicero-cli[/\\]test[/\\]data[/\\]latedeliveryandpenalty$/);
        args.sample.should.match(/text[/\\]sample.md$/);
    });
    it('all args specified, parent folder', () => {
        process.chdir(path.resolve(__dirname, 'data/'));
        const args  = Commands.validateNormalizeArgs({
            _: ['normalize'],
            template: 'latedeliveryandpenalty',
            sample: 'latedeliveryandpenalty/text/sample.md'
        });
        args.template.should.match(/cicero-cli[/\\]test[/\\]data[/\\]latedeliveryandpenalty$/);
        args.sample.should.match(/text[/\\]sample.md$/);
    });
    it('all args specified, archive', () => {
        process.chdir(path.resolve(__dirname, 'data/'));
        const args  = Commands.validateNormalizeArgs({
            _: ['normalize'],
            template: 'latedeliveryandpenalty.cta',
            sample: 'latedeliveryandpenalty/text/sample.md'
        });
        args.template.should.match(/cicero-cli[/\\]test[/\\]data[/\\]latedeliveryandpenalty.cta$/);
        args.sample.should.match(/text[/\\]sample.md$/);
    });
    it('all args specified, parent folder, no sample', () => {
        process.chdir(path.resolve(__dirname, 'data/'));
        const args  = Commands.validateNormalizeArgs({
            _: ['normalize'],
            template: 'latedeliveryandpenalty',
        });
        args.template.should.match(/cicero-cli[/\\]test[/\\]data[/\\]latedeliveryandpenalty$/);
        args.sample.should.match(/text[/\\]sample.md$/);
    });
    it('all args specified, child folder, no sample', () => {
        process.chdir(path.resolve(__dirname, 'data/latedeliveryandpenalty/text'));
        const args  = Commands.validateNormalizeArgs({
            _: ['normalize'],
            template: '../',
        });
        args.template.should.match(/cicero-cli[/\\]test[/\\]data[/\\]latedeliveryandpenalty$/);
        args.sample.should.match(/text[/\\]sample.md$/);
    });
    it('no flags specified', () => {
        const args  = Commands.validateNormalizeArgs({
            _: ['normalize', path.resolve(__dirname, 'data/latedeliveryandpenalty/')],
        });
        args.template.should.match(/cicero-cli[/\\]test[/\\]data[/\\]latedeliveryandpenalty$/);
        args.sample.should.match(/text[/\\]sample.md$/);
    });
    it('verbose flag specified', () => {
        process.chdir(path.resolve(__dirname, 'data/latedeliveryandpenalty/'));
        Commands.validateNormalizeArgs({
            _: ['normalize'],
            verbose: true
        });
    });
    it('bad package.json', () => {
        process.chdir(path.resolve(__dirname, 'data/'));
        (() => Commands.validateNormalizeArgs({
            _: ['normalize'],
        })).should.throw(' not a valid cicero template. Make sure that package.json exists and that it has a cicero entry.');
    });
    it('bad sample.md', () => {
        process.chdir(path.resolve(__dirname, 'data/latedeliveryandpenalty/'));
        (() => Commands.validateNormalizeArgs({
            _: ['normalize'],
            sample: 'text/sample_en.md'
        })).should.throw('A text/sample.md file is required. Try the --sample flag or create a text/sample.md in your template.');
    });
    it('output specified', () => {
        process.chdir(path.resolve(__dirname, 'data/latedeliveryandpenalty/'));
        const args  = Commands.validateNormalizeArgs({
            _: ['normalize'],
            output: sampleOut,
        });
        args.template.should.match(/cicero-cli[/\\]test[/\\]data[/\\]latedeliveryandpenalty$/);
        args.output.should.match(/cicero-cli[/\\]test[/\\]data[/\\]latedeliveryandpenalty[/\\]text[/\\]sample_out.md$/);
        args.sample.should.match(/text[/\\]sample.md$/);
    });
    it('overwrite specified', () => {
        process.chdir(path.resolve(__dirname, 'data/latedeliveryandpenalty/'));
        const args  = Commands.validateNormalizeArgs({
            _: ['normalize'],
            overwrite: true,
        });
        args.template.should.match(/cicero-cli[/\\]test[/\\]data[/\\]latedeliveryandpenalty$/);
        args.output.should.match(/cicero-cli[/\\]test[/\\]data[/\\]latedeliveryandpenalty[/\\]text[/\\]sample.md$/);
        args.sample.should.match(/text[/\\]sample.md$/);
    });
    it('both output and overwrite specified', () => {
        process.chdir(path.resolve(__dirname, 'data/latedeliveryandpenalty/'));
        (() => Commands.validateNormalizeArgs({
            _: ['normalize'],
            output: sampleOut,
            overwrite: true,
        })).should.throw('Cannot use both --overwrite and --output');
    });
});

describe('#normalize', () => {
    it('should normalize a clause using a template', async () => {
        const result = await Commands.normalize(template, sample, false, null);
        delete result.clauseId;
        delete result.$identifier;
        result.should.eql(draftResponse);
    });

    it('should normalize a clause using a template archive', async () => {
        const result = await Commands.normalize(templateArchive, sample, false, null);
        delete result.clauseId;
        delete result.$identifier;
        result.should.eql(draftResponse);
    });

    it('should fail normalizing a clause using a template', async () => {
        const result = await Commands.normalize(template, sampleErr, false, null);
        should.equal(result, undefined);
    });
});

describe('#normalize-output', async () => {
    it('should parse a clause using a template and save to a JSON file', async () => {
        const result = await Commands.normalize(template, sample, false, dataOut);
        result.should.eql(draftResponse);
    });
});

describe('#validateTriggerArgs', () => {
    it('no args specified', () => {
        process.chdir(path.resolve(__dirname, 'data/latedeliveryandpenalty/'));
        const args  = Commands.validateTriggerArgs({
            _: ['trigger'],
        });
        args.template.should.match(/cicero-cli[/\\]test[/\\]data[/\\]latedeliveryandpenalty$/);
    });
    it('neither template nor contract specified', () => {
        process.chdir(path.resolve(__dirname, 'data/latedeliveryandpenalty/'));
        const args  = Commands.validateTriggerArgs({
            _: ['trigger'],
        });
        args.template.should.match(/cicero-cli[/\\]test[/\\]data[/\\]latedeliveryandpenalty$/);
        args.sample.should.match(/text[/\\]sample.md$/);
    });
<<<<<<< HEAD
    it('neither template nor contract specified', () => {
        process.chdir(path.resolve(__dirname, 'data/latedeliveryandpenalty/'));
        const args  = Commands.validateTriggerArgs({
            _: ['trigger'],
        });
        args.template.should.match(/cicero-cli[/\\]test[/\\]data[/\\]latedeliveryandpenalty$/);
        args.sample.should.match(/text[/\\]sample.md$/);
    });
    it('all args specified', () => {
=======
    it('all args specified except data', () => {
>>>>>>> 1923c81b
        process.chdir(path.resolve(__dirname, 'data/latedeliveryandpenalty/'));
        const args  = Commands.validateTriggerArgs({
            _: ['trigger'],
            template: './',
            sample: 'text/sample.md',
            state: 'state.json'
        });
        args.template.should.match(/cicero-cli[/\\]test[/\\]data[/\\]latedeliveryandpenalty$/);
        args.sample.should.match(/text[/\\]sample.md$/);
        args.state.should.match(/state.json$/);
    });
    it('all args specified except sample', () => {
        process.chdir(path.resolve(__dirname, 'data/latedeliveryandpenalty/'));
        const args  = Commands.validateTriggerArgs({
            _: ['trigger'],
            template: './',
            data: 'data.json',
            state: 'state.json'
        });
        args.template.should.match(/cicero-cli[/\\]test[/\\]data[/\\]latedeliveryandpenalty$/);
        args.data.should.match(/data.json$/);
        args.state.should.match(/state.json$/);
    });
    it('all args specified except data, parent folder', () => {
        process.chdir(path.resolve(__dirname, 'data/'));
        const args  = Commands.validateTriggerArgs({
            _: ['trigger'],
            template: 'latedeliveryandpenalty',
            sample: 'latedeliveryandpenalty/text/sample.md',
            state: 'latedeliveryandpenalty/state.json'
        });
        args.template.should.match(/cicero-cli[/\\]test[/\\]data[/\\]latedeliveryandpenalty$/);
        args.sample.should.match(/latedeliveryandpenalty[/\\]text[/\\]sample.md$/);
        args.state.should.match(/latedeliveryandpenalty[/\\]state.json$/);
    });
    it('all args specified, parent folder, no sample, no data, no state', () => {
        process.chdir(path.resolve(__dirname, 'data/'));
        (() => Commands.validateTriggerArgs({
            _: ['trigger'],
            template: 'latedeliveryandpenalty',
        })).should.throw('A data file was not provided. Try the --sample flag to provide a data file in markdown format or the --data flag to provide a data file in JSON format.');
    });
    it('all args specified, child folder, no sample, no data, no state', () => {
        process.chdir(path.resolve(__dirname, 'data/latedeliveryandpenalty/text'));
        (() => Commands.validateTriggerArgs({
            _: ['trigger'],
            template: '../',
        })).should.throw('A data file was not provided. Try the --sample flag to provide a data file in markdown format or the --data flag to provide a data file in JSON format.');
    });
    it('no flags specified', () => {
        (() => Commands.validateTriggerArgs({
            _: ['trigger', path.resolve(__dirname, 'data/latedeliveryandpenalty/')],
        })).should.throw('A data file was not provided. Try the --sample flag to provide a data file in markdown format or the --data flag to provide a data file in JSON format.');
    });
    it('verbose flag specified', () => {
        process.chdir(path.resolve(__dirname, 'data/latedeliveryandpenalty/'));
        Commands.validateTriggerArgs({
            _: ['trigger'],
            verbose: true
        });
    });
    it('verbose flag specified with sample option', () => {
        process.chdir(path.resolve(__dirname, 'data/latedeliveryandpenalty/'));
        Commands.validateTriggerArgs({
            _: ['trigger'],
            template: './',
            sample: 'text/sample.md',
            state: 'state.json',
            verbose: true
        });
    });
    it('verbose flag specified with data option', () => {
        process.chdir(path.resolve(__dirname, 'data/latedeliveryandpenalty/'));
        Commands.validateTriggerArgs({
            _: ['trigger'],
            template: './',
            data: 'data.json',
            state: 'state.json',
            verbose: true
        });
    });
    it('bad package.json', () => {
        process.chdir(path.resolve(__dirname, 'data/'));
        (() => Commands.validateTriggerArgs({
            _: ['trigger'],
        })).should.throw(' not a valid cicero template. Make sure that package.json exists and that it has a cicero entry.');
    });
    it('bad sample.md', () => {
        process.chdir(path.resolve(__dirname, 'data/latedeliveryandpenalty/'));
        (() => Commands.validateTriggerArgs({
            _: ['trigger'],
            sample: 'text/sample_en.md'
        })).should.throw('A sample file was specified as "text/sample_en.md" but does not exist at this location.');
    });
    it('bad data.json', () => {
        process.chdir(path.resolve(__dirname, 'data/latedeliveryandpenalty/'));
        (() => Commands.validateTriggerArgs({
            _: ['trigger'],
            data: 'data_en.md'
        })).should.throw('A data file was specified as "data_en.md" but does not exist at this location.');
    });
    it('bad requestjson', () => {
        process.chdir(path.resolve(__dirname, 'data/latedeliveryandpenalty/'));
        (() => Commands.validateTriggerArgs({
            _: ['trigger'],
            request: ['request1.json']
        })).should.throw('A request.json file is required. Try the --request flag or create a request.json in your template.');
    });
    it('all args specified, slc archive, no sample', () => {
        process.chdir(path.resolve(__dirname, 'data'));
        const args  = Commands.validateTriggerArgs({
            _: ['trigger'],
            contract: 'installment-sale@0.1.0-316a9177c6d52bfd4e1df6d543ddab775cc217cdb44f92120e2f24bd11f8381b.slc',
            request: ['installment-sale-ergo/request.json']
        });
        args.contract.should.match(/.slc$/);
    });
});

describe('#trigger', () => {
<<<<<<< HEAD
    it('should trigger a clause using a template', async () => {
        const response = await Commands.trigger(template, undefined, sample, [request], state);
=======
    it('should trigger a clause using a template and sample', async () => {
        const response = await Commands.trigger(template, null, sample, null, [request], state);
        response.response.$class.should.be.equal('org.accordproject.latedeliveryandpenalty.LateDeliveryAndPenaltyResponse');
        response.response.penalty.should.be.equal(4);
        response.response.buyerMayTerminate.should.be.equal(true);
    });

    it('should trigger a clause using a template and data', async () => {
        const response = await Commands.trigger(template, null, null, data, [request], state);
        response.response.$class.should.be.equal('org.accordproject.latedeliveryandpenalty.LateDeliveryAndPenaltyResponse');
        response.response.penalty.should.be.equal(4);
        response.response.buyerMayTerminate.should.be.equal(true);
    });

    it('should trigger a clause using a template archive and sample', async () => {
        const response = await Commands.trigger(templateArchive, null, sample, null, [request], state);
        response.response.$class.should.be.equal('org.accordproject.latedeliveryandpenalty.LateDeliveryAndPenaltyResponse');
        response.response.penalty.should.be.equal(4);
        response.response.buyerMayTerminate.should.be.equal(true);
    });

    it('should trigger a clause using a template archive and data', async () => {
        const response = await Commands.trigger(templateArchive, null, null, data, [request], state);
        response.response.$class.should.be.equal('org.accordproject.latedeliveryandpenalty.LateDeliveryAndPenaltyResponse');
        response.response.penalty.should.be.equal(4);
        response.response.buyerMayTerminate.should.be.equal(true);
    });

    it('should trigger with default state when state is not found with sample', async () => {
        const response = await Commands.trigger(template, null, sample, null, [request], stateErr);
>>>>>>> 1923c81b
        response.response.$class.should.be.equal('org.accordproject.latedeliveryandpenalty.LateDeliveryAndPenaltyResponse');
        response.response.penalty.should.be.equal(4);
        response.response.buyerMayTerminate.should.be.equal(true);
    });

<<<<<<< HEAD
    it('should trigger a clause using a template archive', async () => {
        const response = await Commands.trigger(templateArchive, undefined, sample, [request], state);
=======
    it('should trigger with default state when state is not found with data', async () => {
        const response = await Commands.trigger(template, null, null, data, [request], stateErr);
>>>>>>> 1923c81b
        response.response.$class.should.be.equal('org.accordproject.latedeliveryandpenalty.LateDeliveryAndPenaltyResponse');
        response.response.penalty.should.be.equal(4);
        response.response.buyerMayTerminate.should.be.equal(true);
    });

<<<<<<< HEAD
    it('should trigger with default state when state is not found', async () => {
        const response = await Commands.trigger(template, undefined, sample, [request], stateErr);
=======
    it('should trigger with more than one request with sample', async () => {
        const response = await Commands.trigger(template, null, sample, null, [request,request], state);
>>>>>>> 1923c81b
        response.response.$class.should.be.equal('org.accordproject.latedeliveryandpenalty.LateDeliveryAndPenaltyResponse');
        response.response.penalty.should.be.equal(4);
        response.response.buyerMayTerminate.should.be.equal(true);
    });

<<<<<<< HEAD
    it('should trigger with more than one request', async () => {
        const response = await Commands.trigger(template, undefined, sample, [request,request], state);
=======
    it('should trigger with more than one request with data', async () => {
        const response = await Commands.trigger(template, null, null, data, [request,request], state);
>>>>>>> 1923c81b
        response.response.$class.should.be.equal('org.accordproject.latedeliveryandpenalty.LateDeliveryAndPenaltyResponse');
        response.response.penalty.should.be.equal(4);
        response.response.buyerMayTerminate.should.be.equal(true);
    });

    it('should fail trigger on a bogus request', async () => {
<<<<<<< HEAD
        const response = await Commands.trigger(template, undefined, sample, [requestErr], state);
=======
        const response = await Commands.trigger(template, null, sample, data, [requestErr], state);
>>>>>>> 1923c81b
        should.equal(response,undefined);
    });

    it('should trigger a clause using a template (with currentTime set)', async () => {
<<<<<<< HEAD
        const response = await Commands.trigger(template, undefined, sample, [request], state, '2017-12-19T17:38:01Z');
=======
        const response = await Commands.trigger(template, null, sample, data, [request], state, '2017-12-19T17:38:01Z');
>>>>>>> 1923c81b
        response.response.$class.should.be.equal('org.accordproject.latedeliveryandpenalty.LateDeliveryAndPenaltyResponse');
        response.response.penalty.should.be.equal(3.1111111111111107);
        response.response.buyerMayTerminate.should.be.equal(false);
    });
});

describe('#trigger-ergo', () => {
    it('should trigger a clause in ergo using a template', async () => {
<<<<<<< HEAD
        const response = await Commands.trigger(template, undefined, sample, [request], state);
=======
        const response = await Commands.trigger(template, null, sample, data, [request], state);
>>>>>>> 1923c81b
        response.response.$class.should.be.equal('org.accordproject.latedeliveryandpenalty.LateDeliveryAndPenaltyResponse');
        response.response.penalty.should.be.equal(4);
        response.response.buyerMayTerminate.should.be.equal(true);
    });
});

describe('#trigger-javascript', () => {
    it('should trigger a clause in ergo using a template', async () => {
<<<<<<< HEAD
        const response = await Commands.trigger(templateJs, undefined, sample, [request], state);
=======
        const response = await Commands.trigger(templateJs, null, sample, data, [request], state);
>>>>>>> 1923c81b
        response.response.$class.should.be.equal('org.accordproject.latedeliveryandpenalty.LateDeliveryAndPenaltyResponse');
        response.response.penalty.should.be.equal(4);
        response.response.buyerMayTerminate.should.be.equal(true);
    });
});

describe('#trigger-slc', () => {
    it('should trigger a smart legal contract in ergo', async () => {
<<<<<<< HEAD
        const response = await Commands.trigger(undefined, slcArchive, null, [slcRequest], slcState);
=======
        const response = await Commands.trigger(null, slcArchive, null, null, [slcRequest], slcState);
>>>>>>> 1923c81b
        response.response.$class.should.be.equal('org.accordproject.installmentsale.Balance');
        response.response.balance.should.be.equal(7612.499999999999);
        response.state.$class.should.be.equal('org.accordproject.installmentsale.InstallmentSaleState');
    });
});

describe('#validateInvokeArgs', () => {
    it('no args specified', () => {
        process.chdir(path.resolve(__dirname, 'data/latedeliveryandpenalty/'));
        (() => Commands.validateInvokeArgs({
            _: ['invoke'],
        })).should.throw('No clause name provided. Try the --clauseName flag to provide a clause to be invoked.');
    });
    it('all args specified', () => {
        process.chdir(path.resolve(__dirname, 'data/latedeliveryandpenalty/'));
        const args  = Commands.validateInvokeArgs({
            _: ['invoke'],
            template: './',
            sample: 'text/sample.md',
            data: 'data.json',
            clauseName: 'latedeliveryandpenalty',
            state: 'state.json',
            params: 'params.json'
        });
        args.template.should.match(/cicero-cli[/\\]test[/\\]data[/\\]latedeliveryandpenalty$/);
        args.sample.should.match(/text[/\\]sample.md$/);
        args.state.should.match(/state.json$/);
        args.clauseName.should.match(/latedeliveryandpenalty$/);
        args.params.should.match(/params.json$/);
    });
    it('all args specified using sample only', () => {
        process.chdir(path.resolve(__dirname, 'data/latedeliveryandpenalty/'));
        const args  = Commands.validateInvokeArgs({
            _: ['invoke'],
            template: './',
            sample: 'text/sample.md',
            clauseName: 'latedeliveryandpenalty',
            state: 'state.json',
            params: 'params.json'
        });
        args.template.should.match(/cicero-cli[/\\]test[/\\]data[/\\]latedeliveryandpenalty$/);
        args.sample.should.match(/text[/\\]sample.md$/);
        args.state.should.match(/state.json$/);
        args.clauseName.should.match(/latedeliveryandpenalty$/);
        args.params.should.match(/params.json$/);
    });
    it('all args specified using sample only, no clauseName', () => {
        process.chdir(path.resolve(__dirname, 'data/latedeliveryandpenalty/'));
        (() => Commands.validateInvokeArgs({
            _: ['invoke'],
            template: './',
            sample: 'text/sample.md',
            state: 'state.json',
            params: 'params.json'
        })).should.throw('No clause name provided. Try the --clauseName flag to provide a clause to be invoked.');
    });
    it('all args specified using sample only, no params', () => {
        process.chdir(path.resolve(__dirname, 'data/latedeliveryandpenalty/'));
        const args  = Commands.validateInvokeArgs({
            _: ['invoke'],
            template: './',
            sample: 'text/sample.md',
            state: 'state.json',
            clauseName: 'latedeliveryandpenalty',
        });
        args.template.should.match(/cicero-cli[/\\]test[/\\]data[/\\]latedeliveryandpenalty$/);
        args.sample.should.match(/text[/\\]sample.md$/);
        args.state.should.match(/state.json$/);
        args.clauseName.should.match(/latedeliveryandpenalty$/);
        args.params.should.match(/params.json$/);
    });
    it('all args specified using sample only, bad params', () => {
        process.chdir(path.resolve(__dirname, 'data/latedeliveryandpenalty/'));
        (() => Commands.validateInvokeArgs({
            _: ['invoke'],
            template: './',
            sample: 'text/sample.md',
            clauseName: 'latedeliveryandpenalty',
            state: 'state.json',
            params: 'foobar.json'
        })).should.throw('A params file was specified as "foobar.json" but does not exist at this location.');
    });
    it('all args specified using sample only, no state', () => {
        process.chdir(path.resolve(__dirname, 'data/latedeliveryandpenalty/'));
        const args  = Commands.validateInvokeArgs({
            _: ['invoke'],
            template: './',
            sample: 'text/sample.md',
            clauseName: 'latedeliveryandpenalty',
            params: 'params.json'
        });
        args.template.should.match(/cicero-cli[/\\]test[/\\]data[/\\]latedeliveryandpenalty$/);
        args.sample.should.match(/text[/\\]sample.md$/);
        args.state.should.match(/state.json$/);
        args.clauseName.should.match(/latedeliveryandpenalty$/);
        args.params.should.match(/params.json$/);
    });
    it('all args specified using sample only, bad state', () => {
        process.chdir(path.resolve(__dirname, 'data/latedeliveryandpenalty/'));
        (() => Commands.validateInvokeArgs({
            _: ['invoke'],
            template: './',
            sample: 'text/sample.md',
            clauseName: 'latedeliveryandpenalty',
            state: 'foobar.json',
            params: 'params.json'
        })).should.throw('A state file was specified as "foobar.json" but does not exist at this location.');
    });
    it('all args specified using data only', () => {
        process.chdir(path.resolve(__dirname, 'data/latedeliveryandpenalty/'));
        const args  = Commands.validateInvokeArgs({
            _: ['invoke'],
            template: './',
            clauseName: 'latedeliveryandpenalty',
            data: 'data.json',
            state: 'state.json',
            params: 'params.json'
        });
        args.template.should.match(/cicero-cli[/\\]test[/\\]data[/\\]latedeliveryandpenalty$/);
        args.data.should.match(/data.json$/);
        args.state.should.match(/state.json$/);
        args.clauseName.should.match(/latedeliveryandpenalty$/);
        args.params.should.match(/params.json$/);
    });
    it('all args specified, parent folder, no sample, no state, no params, no clauseName', () => {
        process.chdir(path.resolve(__dirname, 'data/'));
        (() => Commands.validateInvokeArgs({
            _: ['invoke'],
            template: 'latedeliveryandpenalty',
        })).should.throw('A data file was not provided. Try the --sample flag to provide a data file in markdown format or the --data flag to provide a data file in JSON format.');
    });
    it('all args specified, child folder, no sample', () => {
        process.chdir(path.resolve(__dirname, 'data/latedeliveryandpenalty/text'));
        (() => Commands.validateInvokeArgs({
            _: ['invoke'],
            template: '../',
        })).should.throw('A data file was not provided. Try the --sample flag to provide a data file in markdown format or the --data flag to provide a data file in JSON format.');
    });
    it('no flags specified', () => {
        (() => Commands.validateInvokeArgs({
            _: ['invoke', path.resolve(__dirname, 'data/latedeliveryandpenalty/')],
        })).should.throw('A data file was not provided. Try the --sample flag to provide a data file in markdown format or the --data flag to provide a data file in JSON format.');
    });
    it('verbose flag specified with sample option', () => {
        process.chdir(path.resolve(__dirname, 'data/latedeliveryandpenalty/'));
        Commands.validateInvokeArgs({
            _: ['invoke'],
            template: './',
            sample: 'text/sample.md',
            clauseName: 'latedeliveryandpenalty',
            state: 'state.json',
            params: 'params.json',
            verbose: true
        });
    });
    it('verbose flag specified with data option', () => {
        process.chdir(path.resolve(__dirname, 'data/latedeliveryandpenalty/'));
        Commands.validateInvokeArgs({
            _: ['invoke'],
            template: './',
            data: 'data.json',
            clauseName: 'latedeliveryandpenalty',
            state: 'state.json',
            params: 'params.json',
            verbose: true
        });
    });
    it('bad package.json', () => {
        process.chdir(path.resolve(__dirname, 'data/'));
        (() => Commands.validateInvokeArgs({
            _: ['invoke'],
        })).should.throw(' not a valid cicero template. Make sure that package.json exists and that it has a cicero entry.');
    });
    it('bad sample.md', () => {
        process.chdir(path.resolve(__dirname, 'data/latedeliveryandpenalty/'));
        (() => Commands.validateInvokeArgs({
            _: ['invoke'],
            sample: 'text/sample_en.md'
        })).should.throw('A sample file was specified as "text/sample_en.md" but does not exist at this location.');
    });
    it('bad params', () => {
        process.chdir(path.resolve(__dirname, 'data/latedeliveryandpenalty/'));
        (() => Commands.validateInvokeArgs({
            _: ['invoke'],
            sample: 'text/sample.md',
            clauseName: 'latedeliveryandpenalty',
            params: 'params1.json'
        })).should.throw('A params file was specified as "params1.json" but does not exist at this location.');
    });
    it('all args specified, slc archive, no sample', () => {
        process.chdir(path.resolve(__dirname, 'data'));
        const args  = Commands.validateInvokeArgs({
            _: ['trigger'],
            contract: 'installment-sale@0.1.0-316a9177c6d52bfd4e1df6d543ddab775cc217cdb44f92120e2f24bd11f8381b.slc',
            clauseName: 'latedeliveryandpenalty',
            params: 'installment-sale-ergo/params.json'
        });
        args.contract.should.match(/.slc$/);
    });
    it('all args specified, slc archive, no sample', () => {
        process.chdir(path.resolve(__dirname, 'data'));
        const args  = Commands.validateInvokeArgs({
            _: ['trigger'],
            contract: 'installment-sale@0.1.0-316a9177c6d52bfd4e1df6d543ddab775cc217cdb44f92120e2f24bd11f8381b.slc',
            params: ['installment-sale-ergo/params.json']
        });
        args.contract.should.match(/.slc$/);
    });
});

describe('#invoke', () => {
<<<<<<< HEAD
    it('should invoke a clause using a template', async () => {
        const response = await Commands.invoke(template, null, sample, 'latedeliveryandpenalty', params, state);
=======
    it('should invoke a clause using a template and sample', async () => {
        const response = await Commands.invoke(template, null, sample, null, 'latedeliveryandpenalty', params, state);
        response.response.$class.should.be.equal('org.accordproject.latedeliveryandpenalty.LateDeliveryAndPenaltyResponse');
        response.response.penalty.should.be.equal(4);
        response.response.buyerMayTerminate.should.be.equal(true);
    });

    it('should invoke a clause using a template and data', async () => {
        const response = await Commands.invoke(template, null, null, data, 'latedeliveryandpenalty', params, state);
>>>>>>> 1923c81b
        response.response.$class.should.be.equal('org.accordproject.latedeliveryandpenalty.LateDeliveryAndPenaltyResponse');
        response.response.penalty.should.be.equal(4);
        response.response.buyerMayTerminate.should.be.equal(true);
    });

<<<<<<< HEAD
    it('should invoke a clause using a template archive', async () => {
        const response = await Commands.invoke(templateArchive, null, sample, 'latedeliveryandpenalty', params, state);
=======
    it('should invoke a clause using a template archive and sample', async () => {
        const response = await Commands.invoke(template, null, sample, null, 'latedeliveryandpenalty', params, state);
>>>>>>> 1923c81b
        response.response.$class.should.be.equal('org.accordproject.latedeliveryandpenalty.LateDeliveryAndPenaltyResponse');
        response.response.penalty.should.be.equal(4);
        response.response.buyerMayTerminate.should.be.equal(true);
    });

<<<<<<< HEAD
    it('should invoke with default state when state is not found', async () => {
        const response = await Commands.invoke(template, null, sample, 'latedeliveryandpenalty', params, stateErr);
=======
    it('should invoke a clause using a template archive and data', async () => {
        const response = await Commands.invoke(templateArchive, null, null, data, 'latedeliveryandpenalty', params, state);
>>>>>>> 1923c81b
        response.response.$class.should.be.equal('org.accordproject.latedeliveryandpenalty.LateDeliveryAndPenaltyResponse');
        response.response.penalty.should.be.equal(4);
        response.response.buyerMayTerminate.should.be.equal(true);
    });

    it('should invoke with default state when state is not found with sample', async () => {
        const response = await Commands.invoke(template, null, sample, null, 'latedeliveryandpenalty', params, stateErr);
        response.response.$class.should.be.equal('org.accordproject.latedeliveryandpenalty.LateDeliveryAndPenaltyResponse');
        response.response.penalty.should.be.equal(4);
        response.response.buyerMayTerminate.should.be.equal(true);
    });

    it('should invoke with default state when state is not found with data', async () => {
        const response = await Commands.invoke(template, null, null, data, 'latedeliveryandpenalty', params, stateErr);
        response.response.$class.should.be.equal('org.accordproject.latedeliveryandpenalty.LateDeliveryAndPenaltyResponse');
        response.response.penalty.should.be.equal(4);
        response.response.buyerMayTerminate.should.be.equal(true);
    });

    it('should get null response when params not found', async () => {
        const response = await Commands.invoke(template, sample, data, 'latedeliveryandpenalty', paramsErr, state);
        should.equal(response, undefined);
    });

    it('should fail invoke on a bogus request', async () => {
<<<<<<< HEAD
        const response = await Commands.invoke(template, null, sample, paramsErr, state);
        should.equal(response,undefined);
    });

    it('should invoke a clause using a template (with currentTime set)', async () => {
        const response = await Commands.invoke(template, null, sample, 'latedeliveryandpenalty', params, state, '2017-12-19T17:38:01Z');
=======
        const response = await Commands.invoke(template, null, sample, data, paramsErr, state);
        should.equal(response, undefined);
    });

    it('should invoke a clause using a template (with currentTime set)', async () => {
        const response = await Commands.invoke(template, null, sample, data,'latedeliveryandpenalty', params, state, '2017-12-19T17:38:01Z');
>>>>>>> 1923c81b
        response.response.$class.should.be.equal('org.accordproject.latedeliveryandpenalty.LateDeliveryAndPenaltyResponse');
        response.response.penalty.should.be.equal(3.1111111111111107);
        response.response.buyerMayTerminate.should.be.equal(false);
    });
});

describe('#invoke-slc', () => {
    it('should invoke a smart legal contract in ergo', async () => {
<<<<<<< HEAD
        const response = await Commands.invoke(undefined, slcArchive, null, 'PayInstallment', slcParams, slcState, '2017-12-19T17:38:01Z');
=======
        const response = await Commands.invoke(null, slcArchive, null, null, 'PayInstallment', slcParams, slcState, '2017-12-19T17:38:01Z');
>>>>>>> 1923c81b
        response.response.$class.should.be.equal('org.accordproject.installmentsale.Balance');
        response.response.balance.should.be.equal(7612.499999999999);
        response.state.$class.should.be.equal('org.accordproject.installmentsale.InstallmentSaleState');
    });
});

describe('#validateInitializeArgs', () => {
    it('no args specified', () => {
        process.chdir(path.resolve(__dirname, 'data/latedeliveryandpenalty/'));
        const args  = Commands.validateInitializeArgs({
            _: ['initialize'],
        });
        args.template.should.match(/cicero-cli[/\\]test[/\\]data[/\\]latedeliveryandpenalty$/);
        args.sample.should.match(/text[/\\]sample.md$/);
    });
    it('all args specified', () => {
        process.chdir(path.resolve(__dirname, 'data/latedeliveryandpenalty/'));
        const args  = Commands.validateInitializeArgs({
            _: ['initialize'],
            template: './',
            sample: 'text/sample.md'
        });
        args.template.should.match(/cicero-cli[/\\]test[/\\]data[/\\]latedeliveryandpenalty$/);
        args.sample.should.match(/text[/\\]sample.md$/);
    });
    it('all args specified, parent folder', () => {
        process.chdir(path.resolve(__dirname, 'data/'));
        const args  = Commands.validateInitializeArgs({
            _: ['initt'],
            template: 'latedeliveryandpenalty',
            sample: 'latedeliveryandpenalty/text/sample.md'
        });
        args.template.should.match(/cicero-cli[/\\]test[/\\]data[/\\]latedeliveryandpenalty$/);
        args.sample.should.match(/text[/\\]sample.md$/);
    });
    it('all args specified, parent folder, no sample, no state', () => {
        process.chdir(path.resolve(__dirname, 'data/'));
        (() => Commands.validateInitializeArgs({
            _: ['initialize'],
            template: 'latedeliveryandpenalty',
        })).should.throw('A data file was not provided. Try the --sample flag to provide a data file in markdown format or the --data flag to provide a data file in JSON format.');

    });
    it('all args specified, child folder, no sample', () => {
        process.chdir(path.resolve(__dirname, 'data/latedeliveryandpenalty/text'));
        (() => Commands.validateInitializeArgs({
            _: ['initialize'],
            template: '../',
        })).should.throw('A data file was not provided. Try the --sample flag to provide a data file in markdown format or the --data flag to provide a data file in JSON format.');
    });
    it('no flags specified', () => {
        (() => Commands.validateInitializeArgs({
            _: ['initialize', path.resolve(__dirname, 'data/latedeliveryandpenalty/')],
        })).should.throw('A data file was not provided. Try the --sample flag to provide a data file in markdown format or the --data flag to provide a data file in JSON format.');
    });
    it('verbose flag specified', () => {
        process.chdir(path.resolve(__dirname, 'data/latedeliveryandpenalty/'));
        Commands.validateInitializeArgs({
            _: ['initialize'],
            verbose: true
        });
    });
    it('verbose flag specified with sample option', () => {
        process.chdir(path.resolve(__dirname, 'data/latedeliveryandpenalty/'));
        Commands.validateInitializeArgs({
            _: ['invoke'],
            template: './',
            sample: 'text/sample.md',
            verbose: true
        });
    });
    it('verbose flag specified with data option', () => {
        process.chdir(path.resolve(__dirname, 'data/latedeliveryandpenalty/'));
        Commands.validateInitializeArgs({
            _: ['invoke'],
            template: './',
            data: 'data.json',
            verbose: true
        });
    });
    it('bad package.json', () => {
        process.chdir(path.resolve(__dirname, 'data/'));
        (() => Commands.validateInitializeArgs({
            _: ['initialize'],
        })).should.throw(' not a valid cicero template. Make sure that package.json exists and that it has a cicero entry.');
    });
    it('bad sample.md', () => {
        process.chdir(path.resolve(__dirname, 'data/latedeliveryandpenalty/'));
        (() => Commands.validateInitializeArgs({
            _: ['initialize'],
            sample: 'text/sample_en.md'
        })).should.throw('A sample file was specified as "text/sample_en.md" but does not exist at this location.');
    });
    it('all args specified, slc archive, no sample', () => {
        process.chdir(path.resolve(__dirname, 'data'));
        const args  = Commands.validateInitializeArgs({
            _: ['trigger'],
            contract: 'installment-sale@0.1.0-316a9177c6d52bfd4e1df6d543ddab775cc217cdb44f92120e2f24bd11f8381b.slc'
        });
        args.contract.should.match(/.slc$/);
    });
    it('all args specified, slc archive, no sample', () => {
        process.chdir(path.resolve(__dirname, 'data'));
        const args  = Commands.validateInitializeArgs({
            _: ['trigger'],
            contract: 'installment-sale@0.1.0-316a9177c6d52bfd4e1df6d543ddab775cc217cdb44f92120e2f24bd11f8381b.slc'
        });
        args.contract.should.match(/.slc$/);
    });
});

describe('#initialize', () => {
    it('should initialize a clause using a template with sample', async () => {
        const response = await Commands.initialize(template, null, sample, null);
        response.state.$class.should.be.equal('org.accordproject.runtime.State');
    });

    it('should initialize a clause using a template', async () => {
<<<<<<< HEAD
        const response = await Commands.initialize(template, null, sample);
=======
        const response = await Commands.initialize(template, null, sample, null);
>>>>>>> 1923c81b
        response.state.$class.should.be.equal('org.accordproject.runtime.State');
    });

    it('should initialize a clause using a template archive', async () => {
<<<<<<< HEAD
        const response = await Commands.initialize(templateArchive, null, sample);
=======
        const response = await Commands.initialize(templateArchive, null, sample, null, params);
>>>>>>> 1923c81b
        response.state.$class.should.be.equal('org.accordproject.runtime.State');
        response.params.request.$class.should.be.equal('org.accordproject.latedeliveryandpenalty.LateDeliveryAndPenaltyRequest');
    });

    it('should initialize a clause using a template archive with sample', async () => {
        const response = await Commands.initialize(templateArchive, null, sample);
        response.state.$class.should.be.equal('org.accordproject.runtime.State');
    });
    it('should initialize a clause using a template archive with sample and params', async () => {
        const response = await Commands.initialize(templateArchive, null, sample, null, params);
        response.state.$class.should.be.equal('org.accordproject.runtime.State');
        response.params.request.$class.should.be.equal('org.accordproject.latedeliveryandpenalty.LateDeliveryAndPenaltyRequest');
    });
    it('should initialize a clause using a template with data', async () => {
        const response = await Commands.initialize(template, null, null, data);
        response.state.$class.should.be.equal('org.accordproject.runtime.State');
    });
    it('should initialize a clause using a template with data and params', async () => {
        const response = await Commands.initialize(template, null, null, data, params);
        response.state.$class.should.be.equal('org.accordproject.runtime.State');
        response.params.request.$class.should.be.equal('org.accordproject.latedeliveryandpenalty.LateDeliveryAndPenaltyRequest');
    });
    it('should initialize a clause using a template archive with data', async () => {
        const response = await Commands.initialize(templateArchive, null, null, data);
        response.state.$class.should.be.equal('org.accordproject.runtime.State');
    });
    it('should initialize a clause using a template archive with data and params', async () => {
        const response = await Commands.initialize(templateArchive, null, null, data, params);
        response.state.$class.should.be.equal('org.accordproject.runtime.State');
        response.params.request.$class.should.be.equal('org.accordproject.latedeliveryandpenalty.LateDeliveryAndPenaltyRequest');
    });
    it('should fail to initialize on a bogus sample', async () => {
        const response = await Commands.initialize(template, null, sampleErr);
        should.equal(response,undefined);
    });
});

describe('#intialize-slc', () => {
    it('should intialize a smart legal contract in ergo', async () => {
<<<<<<< HEAD
        const response = await Commands.initialize(undefined, slcArchive, null);
        console.log(`RESP ${JSON.stringify(response)}`);
=======
        const response = await Commands.initialize(null, slcArchive, null);
>>>>>>> 1923c81b
        response.response.$class.should.be.equal('org.accordproject.runtime.Response');
        response.state.$class.should.be.equal('org.accordproject.installmentsale.InstallmentSaleState');
        response.state.balance_remaining.should.be.equal(10000);
    });
});

describe('#validateCompileArgs', () => {
    it('no args specified', () => {
        process.chdir(path.resolve(__dirname, 'data/latedeliveryandpenalty/'));
        const args  = Commands.validateCompileArgs({
            _: ['compile'],
        });
        args.template.should.match(/cicero-cli[/\\]test[/\\]data[/\\]latedeliveryandpenalty$/);
    });
    it('all args specified', () => {
        process.chdir(path.resolve(__dirname, 'data/latedeliveryandpenalty/'));
        const args  = Commands.validateCompileArgs({
            _: ['compile'],
            template: './',
            target: 'Go',
        });
        args.template.should.match(/cicero-cli[/\\]test[/\\]data[/\\]latedeliveryandpenalty$/);
        args.target.should.match(/Go$/);
    });
    it('all args specified, parent folder', () => {
        process.chdir(path.resolve(__dirname, 'data/'));
        const args  = Commands.validateCompileArgs({
            _: ['compile'],
            template: 'latedeliveryandpenalty',
        });
        args.template.should.match(/cicero-cli[/\\]test[/\\]data[/\\]latedeliveryandpenalty$/);
    });
    it('verbose flag specified', () => {
        process.chdir(path.resolve(__dirname, 'data/latedeliveryandpenalty/'));
        Commands.validateCompileArgs({
            _: ['compile'],
            verbose: true
        });
    });
    it('bad package.json', () => {
        process.chdir(path.resolve(__dirname, 'data/'));
        (() => Commands.validateCompileArgs({
            _: ['compile'],
        })).should.throw(' not a valid cicero template. Make sure that package.json exists and that it has a cicero entry.');
    });
});

describe('#compile', () => {

    it('should compile to a Go model', async () => {
        const dir = await tmp.dir({ unsafeCleanup: true });
        await Commands.compile(template, 'Go', dir.path, true);
        fs.readdirSync(dir.path).length.should.be.above(0);
        dir.cleanup();
    });
    it('should compile to a PlantUML model', async () => {
        const dir = await tmp.dir({ unsafeCleanup: true });
        await Commands.compile(template, 'PlantUML', dir.path, true);
        fs.readdirSync(dir.path).length.should.be.above(0);
        dir.cleanup();
    });
    it('should compile to a Typescript model', async () => {
        const dir = await tmp.dir({ unsafeCleanup: true });
        await Commands.compile(template, 'Typescript', dir.path, true);
        fs.readdirSync(dir.path).length.should.be.above(0);
        dir.cleanup();
    });
    it('should compile to a Java model', async () => {
        const dir = await tmp.dir({ unsafeCleanup: true });
        await Commands.compile(template, 'Java', dir.path, true);
        fs.readdirSync(dir.path).length.should.be.above(0);
        dir.cleanup();
    });
    it('should compile to a Corda model', async () => {
        const dir = await tmp.dir({ unsafeCleanup: true });
        await Commands.compile(template, 'Corda', dir.path, true);
        fs.readdirSync(dir.path).length.should.be.above(0);
        dir.cleanup();
    });
    it('should compile to a JSONSchema model', async () => {
        const dir = await tmp.dir({ unsafeCleanup: true });
        await Commands.compile(template, 'JSONSchema', dir.path, true);
        fs.readdirSync(dir.path).length.should.be.above(0);
        dir.cleanup();
    });
    it('should not compile to an unknown model', async () => {
        const dir = await tmp.dir({ unsafeCleanup: true });
        await Commands.compile(template, 'BLAH', dir.path, true);
        fs.readdirSync(dir.path).length.should.be.equal(0);
        dir.cleanup();
    });
});

describe('#validateArchiveArgs', () => {
    it('no args specified', () => {
        process.chdir(path.resolve(__dirname, 'data/latedeliveryandpenalty/'));
        const args  = Commands.validateArchiveArgs({
            _: ['archive']
        });
        args.template.should.match(/cicero-cli[/\\]test[/\\]data[/\\]latedeliveryandpenalty$/);
        args.target.should.match(/ergo/);
    });
    it('only target arg specified', () => {
        process.chdir(path.resolve(__dirname, 'data/latedeliveryandpenalty/'));
        const args  = Commands.validateArchiveArgs({
            _: ['archive'],
            target: 'ergo'
        });
        args.template.should.match(/cicero-cli[/\\]test[/\\]data[/\\]latedeliveryandpenalty$/);
        args.target.should.match(/ergo/);
    });
    it('template arg specified', () => {
        process.chdir(path.resolve(__dirname));
        const args  = Commands.validateArchiveArgs({
            _: ['archive', 'data/latedeliveryandpenalty/']
        });
        args.template.should.match(/cicero-cli[/\\]test[/\\]data[/\\]latedeliveryandpenalty$/);
        args.target.should.match(/ergo/);
    });
    it('verbose flag specified', () => {
        process.chdir(path.resolve(__dirname, 'data/latedeliveryandpenalty/'));
        Commands.validateArchiveArgs({
            _: ['archive'],
            verbose: true
        });
    });
    it('bad package.json', () => {
        process.chdir(path.resolve(__dirname, 'data/'));
        (() => Commands.validateArchiveArgs({
            _: ['archive']
        })).should.throw(' not a valid cicero template. Make sure that package.json exists and that it has a cicero entry.');
    });
});

describe('#archive', async () => {
    it('should create a valid ergo archive', async () => {
        const archiveName = 'test.cta';
        const result = await Commands.archive(template, 'ergo', archiveName);
        result.should.eql(true);
        const newTemplate = await Template.fromArchive(fs.readFileSync(archiveName));
        newTemplate.should.not.be.null;
        newTemplate.hasLogic().should.equal(true);
        fs.unlinkSync(archiveName);
    });

    it('should create a valid ergo archive with a default name', async () => {
        const archiveName = 'latedeliveryandpenalty@0.0.1.cta';
        const result = await Commands.archive(template, 'ergo', null);
        result.should.eql(true);
        const newTemplate = await Template.fromArchive(fs.readFileSync(archiveName));
        newTemplate.should.not.be.null;
        newTemplate.hasLogic().should.equal(true);
        fs.unlinkSync(archiveName);
    });

    it('should create an Ergo archive', async () => {
        const tmpFile = await tmp.file();
        const tmpArchive = tmpFile.path + '.cta';
        await Commands.archive(template, 'ergo', tmpArchive, false);
        fs.readFileSync(tmpArchive).length.should.be.above(0);
        tmpFile.cleanup();
    });
    it('should create a JavaScript archive', async () => {
        const tmpFile = await tmp.file();
        const tmpArchive = tmpFile.path + '.cta';
        await Commands.archive(template, 'es6', tmpArchive, false);
        fs.readFileSync(tmpArchive).length.should.be.above(0);
        tmpFile.cleanup();
    });
    it('should not create an unknown archive', async () => {
        const tmpFile = await tmp.file();
        const tmpArchive = tmpFile.path + '.cta';
        return Commands.archive(template, 'foo', tmpArchive, false)
            .should.be.rejectedWith('Unknown target: foo (available: es6,java)');
    });

});

describe('#validateInstantiateArgs', () => {
    it('no args specified', () => {
        process.chdir(path.resolve(__dirname, 'data/latedeliveryandpenalty/'));
        const args  = Commands.validateInstantiateArgs({
            _: ['instantiate']
        });
        args.template.should.match(/cicero-cli[/\\]test[/\\]data[/\\]latedeliveryandpenalty$/);
        args.target.should.match(/ergo/);
    });
    it('only target arg specified', () => {
        process.chdir(path.resolve(__dirname, 'data/latedeliveryandpenalty/'));
        const args  = Commands.validateInstantiateArgs({
            _: ['instantiate'],
            target: 'ergo'
        });
        args.template.should.match(/cicero-cli[/\\]test[/\\]data[/\\]latedeliveryandpenalty$/);
        args.target.should.match(/ergo/);
    });
    it('template arg specified', () => {
        process.chdir(path.resolve(__dirname));
        const args  = Commands.validateInstantiateArgs({
            _: ['instantiate', 'data/latedeliveryandpenalty/']
        });
        args.template.should.match(/cicero-cli[/\\]test[/\\]data[/\\]latedeliveryandpenalty$/);
        args.target.should.match(/ergo/);
    });
    it('verbose flag specified', () => {
        process.chdir(path.resolve(__dirname, 'data/latedeliveryandpenalty/'));
        Commands.validateInstantiateArgs({
            _: ['instantiate'],
            verbose: true
        });
    });
    it('bad package.json', () => {
        process.chdir(path.resolve(__dirname, 'data/'));
        (() => Commands.validateInstantiateArgs({
            _: ['archive']
        })).should.throw(' not a valid cicero template. Make sure that package.json exists and that it has a cicero entry.');
    });
});

describe('#instantiate', async () => {
    it('should create a valid slc archive', async () => {
        const archiveName = 'test.slc';
        const result = await Commands.instantiate(template, data, 'ergo', archiveName);
        result.should.eql(true);
        fs.unlinkSync(archiveName);
    });

    it('should create a valid slc archive with a default name', async () => {
        const archiveName = 'latedeliveryandpenalty@0.0.1-ee84023d6c9670a97617db4d4f9aa3bdbf247a478cd3258471c23336445e3248.slc';
        const result = await Commands.instantiate(template, data, 'ergo', null);
        result.should.eql(true);
        fs.unlinkSync(archiveName);
    });
});

describe('#validateGetArgs', () => {
    it('no args specified', () => {
        process.chdir(path.resolve(__dirname, 'data/latedeliveryandpenalty/'));
        const args  = Commands.validateGetArgs({
            _: ['get']
        });
        args.template.should.match(/cicero-cli[/\\]test[/\\]data[/\\]latedeliveryandpenalty$/);
        args.output.should.match(/cicero-cli[/\\]test[/\\]data[/\\]latedeliveryandpenalty[/\\]model$/);
    });
    it('only output arg specified', () => {
        process.chdir(path.resolve(__dirname, 'data/latedeliveryandpenalty/'));
        const args  = Commands.validateGetArgs({
            _: ['get'],
            output: 'foo'
        });
        args.template.should.match(/cicero-cli[/\\]test[/\\]data[/\\]latedeliveryandpenalty$/);
        args.output.should.match(/foo/);
    });
    it('template directory specified', () => {
        process.chdir(path.resolve(__dirname));
        const args  = Commands.validateGetArgs({
            _: ['get', 'data/latedeliveryandpenalty/']
        });
        args.template.should.match(/cicero-cli[/\\]test[/\\]data[/\\]latedeliveryandpenalty$/);
        args.output.should.match(/cicero-cli[/\\]test[/\\]data[/\\]latedeliveryandpenalty[/\\]model$/);
    });
    it('template archive specified', () => {
        process.chdir(path.resolve(__dirname));
        const args  = Commands.validateGetArgs({
            _: ['get', templateArchive]
        });
        args.template.should.eql(templateArchive);
        args.output.should.match(/model$/);
    });
    it('verbose flag specified', () => {
        process.chdir(path.resolve(__dirname, 'data/latedeliveryandpenalty/'));
        Commands.validateGetArgs({
            _: ['get'],
            verbose: true
        });
    });
    it('bad package.json', () => {
        process.chdir(path.resolve(__dirname, 'data/'));
        (() => Commands.validateGetArgs({
            _: ['get']
        })).should.throw(' not a valid cicero template. Make sure that package.json exists and that it has a cicero entry.');
    });
});

describe('#get', async () => {
    it('should get dependencies for a template', async () => {
        const dir = await tmp.dir({ unsafeCleanup: true });
        await Commands.get(template, dir.path);
        fs.readdirSync(dir.path).length.should.be.above(0);
        dir.cleanup();
    });
});

describe('#validateExportArgs', () => {
    it('all args specified', () => {
        process.chdir(path.resolve(__dirname, 'data'));
        const args  = Commands.validateExportArgs({
            _: ['export'],
            contract: 'installment-sale@0.1.0-316a9177c6d52bfd4e1df6d543ddab775cc217cdb44f92120e2f24bd11f8381b.slc',
            format: 'pdf'
        });
        args.contract.should.match(/.slc$/);
    });

    it('all args specified (verbose)', () => {
        process.chdir(path.resolve(__dirname, 'data'));
        const args  = Commands.validateExportArgs({
            _: ['export'],
            contract: 'installment-sale@0.1.0-316a9177c6d52bfd4e1df6d543ddab775cc217cdb44f92120e2f24bd11f8381b.slc',
            format: 'pdf',
            verbose: true,
        });
        args.contract.should.match(/.slc$/);
    });
});

describe('#export', async () => {
    it('should export a smart legal contract to markdown', async () => {
        const result = await Commands.export(slcArchive, null, null, null, { format: 'markdown' });
        result.should.equal('"Dan" agrees to pay to "Ned" the total sum e10000.0, in the manner following:\n\nE500.0 is to be paid at closing, and the remaining balance of E9500.0 shall be paid as follows:\n\nE500.0 or more per month on the first day of each and every month, and continuing until the entire balance, including both principal and interest, shall be paid in full -- provided, however, that the entire balance due plus accrued interest and any other amounts due here-under shall be paid in full on or before 24 months.\n\nMonthly payments, which shall start on month 3, include both principal and interest with interest at the rate of 1.5%, computed monthly on the remaining balance from time to time unpaid.');
    });

    it('should export a smart legal contract to ciceromark', async () => {
        const result = await Commands.export(slcArchive, null, null, null, { format: 'ciceromark' });
        result.$class.should.equal('org.accordproject.commonmark.Document');
    });

    it('should export a smart legal contract to ciceromark (output file)', async () => {
        const tmpFile = await tmp.file();
        const tmpJson = tmpFile.path + '.json';
        const result = await Commands.export(slcArchive, tmpJson, null, null, { format: 'ciceromark' });
        result.$class.should.equal('org.accordproject.commonmark.Document');
        tmpFile.cleanup();
    });

    it('should export a smart legal contract to pdf', async () => {
        const result = await Commands.export(slcArchive, null, null, null, { format: 'pdf' });
        result.should.not.be.null;
    });

    it('should export a smart legal contract to pdf (output file)', async () => {
        const tmpFile = await tmp.file();
        const tmpPdf = tmpFile.path + '.pdf';
        const result = await Commands.export(slcArchive, tmpPdf, null, null, { format: 'pdf' });
        result.should.not.be.null;
        tmpFile.cleanup();
    });

    it('should throw for an unknown format', async () => {
        expect(await Commands.export(slcArchive, null, null, null, { format: 'foobar' })).to.be.undefined;
    });
});<|MERGE_RESOLUTION|>--- conflicted
+++ resolved
@@ -474,19 +474,7 @@
         args.template.should.match(/cicero-cli[/\\]test[/\\]data[/\\]latedeliveryandpenalty$/);
         args.sample.should.match(/text[/\\]sample.md$/);
     });
-<<<<<<< HEAD
-    it('neither template nor contract specified', () => {
-        process.chdir(path.resolve(__dirname, 'data/latedeliveryandpenalty/'));
-        const args  = Commands.validateTriggerArgs({
-            _: ['trigger'],
-        });
-        args.template.should.match(/cicero-cli[/\\]test[/\\]data[/\\]latedeliveryandpenalty$/);
-        args.sample.should.match(/text[/\\]sample.md$/);
-    });
-    it('all args specified', () => {
-=======
     it('all args specified except data', () => {
->>>>>>> 1923c81b
         process.chdir(path.resolve(__dirname, 'data/latedeliveryandpenalty/'));
         const args  = Commands.validateTriggerArgs({
             _: ['trigger'],
@@ -607,10 +595,6 @@
 });
 
 describe('#trigger', () => {
-<<<<<<< HEAD
-    it('should trigger a clause using a template', async () => {
-        const response = await Commands.trigger(template, undefined, sample, [request], state);
-=======
     it('should trigger a clause using a template and sample', async () => {
         const response = await Commands.trigger(template, null, sample, null, [request], state);
         response.response.$class.should.be.equal('org.accordproject.latedeliveryandpenalty.LateDeliveryAndPenaltyResponse');
@@ -641,63 +625,39 @@
 
     it('should trigger with default state when state is not found with sample', async () => {
         const response = await Commands.trigger(template, null, sample, null, [request], stateErr);
->>>>>>> 1923c81b
-        response.response.$class.should.be.equal('org.accordproject.latedeliveryandpenalty.LateDeliveryAndPenaltyResponse');
-        response.response.penalty.should.be.equal(4);
-        response.response.buyerMayTerminate.should.be.equal(true);
-    });
-
-<<<<<<< HEAD
-    it('should trigger a clause using a template archive', async () => {
-        const response = await Commands.trigger(templateArchive, undefined, sample, [request], state);
-=======
+        response.response.$class.should.be.equal('org.accordproject.latedeliveryandpenalty.LateDeliveryAndPenaltyResponse');
+        response.response.penalty.should.be.equal(4);
+        response.response.buyerMayTerminate.should.be.equal(true);
+    });
+
     it('should trigger with default state when state is not found with data', async () => {
         const response = await Commands.trigger(template, null, null, data, [request], stateErr);
->>>>>>> 1923c81b
-        response.response.$class.should.be.equal('org.accordproject.latedeliveryandpenalty.LateDeliveryAndPenaltyResponse');
-        response.response.penalty.should.be.equal(4);
-        response.response.buyerMayTerminate.should.be.equal(true);
-    });
-
-<<<<<<< HEAD
-    it('should trigger with default state when state is not found', async () => {
-        const response = await Commands.trigger(template, undefined, sample, [request], stateErr);
-=======
+        response.response.$class.should.be.equal('org.accordproject.latedeliveryandpenalty.LateDeliveryAndPenaltyResponse');
+        response.response.penalty.should.be.equal(4);
+        response.response.buyerMayTerminate.should.be.equal(true);
+    });
+
     it('should trigger with more than one request with sample', async () => {
         const response = await Commands.trigger(template, null, sample, null, [request,request], state);
->>>>>>> 1923c81b
-        response.response.$class.should.be.equal('org.accordproject.latedeliveryandpenalty.LateDeliveryAndPenaltyResponse');
-        response.response.penalty.should.be.equal(4);
-        response.response.buyerMayTerminate.should.be.equal(true);
-    });
-
-<<<<<<< HEAD
-    it('should trigger with more than one request', async () => {
-        const response = await Commands.trigger(template, undefined, sample, [request,request], state);
-=======
+        response.response.$class.should.be.equal('org.accordproject.latedeliveryandpenalty.LateDeliveryAndPenaltyResponse');
+        response.response.penalty.should.be.equal(4);
+        response.response.buyerMayTerminate.should.be.equal(true);
+    });
+
     it('should trigger with more than one request with data', async () => {
         const response = await Commands.trigger(template, null, null, data, [request,request], state);
->>>>>>> 1923c81b
         response.response.$class.should.be.equal('org.accordproject.latedeliveryandpenalty.LateDeliveryAndPenaltyResponse');
         response.response.penalty.should.be.equal(4);
         response.response.buyerMayTerminate.should.be.equal(true);
     });
 
     it('should fail trigger on a bogus request', async () => {
-<<<<<<< HEAD
-        const response = await Commands.trigger(template, undefined, sample, [requestErr], state);
-=======
         const response = await Commands.trigger(template, null, sample, data, [requestErr], state);
->>>>>>> 1923c81b
         should.equal(response,undefined);
     });
 
     it('should trigger a clause using a template (with currentTime set)', async () => {
-<<<<<<< HEAD
-        const response = await Commands.trigger(template, undefined, sample, [request], state, '2017-12-19T17:38:01Z');
-=======
         const response = await Commands.trigger(template, null, sample, data, [request], state, '2017-12-19T17:38:01Z');
->>>>>>> 1923c81b
         response.response.$class.should.be.equal('org.accordproject.latedeliveryandpenalty.LateDeliveryAndPenaltyResponse');
         response.response.penalty.should.be.equal(3.1111111111111107);
         response.response.buyerMayTerminate.should.be.equal(false);
@@ -706,11 +666,7 @@
 
 describe('#trigger-ergo', () => {
     it('should trigger a clause in ergo using a template', async () => {
-<<<<<<< HEAD
-        const response = await Commands.trigger(template, undefined, sample, [request], state);
-=======
         const response = await Commands.trigger(template, null, sample, data, [request], state);
->>>>>>> 1923c81b
         response.response.$class.should.be.equal('org.accordproject.latedeliveryandpenalty.LateDeliveryAndPenaltyResponse');
         response.response.penalty.should.be.equal(4);
         response.response.buyerMayTerminate.should.be.equal(true);
@@ -719,11 +675,7 @@
 
 describe('#trigger-javascript', () => {
     it('should trigger a clause in ergo using a template', async () => {
-<<<<<<< HEAD
-        const response = await Commands.trigger(templateJs, undefined, sample, [request], state);
-=======
         const response = await Commands.trigger(templateJs, null, sample, data, [request], state);
->>>>>>> 1923c81b
         response.response.$class.should.be.equal('org.accordproject.latedeliveryandpenalty.LateDeliveryAndPenaltyResponse');
         response.response.penalty.should.be.equal(4);
         response.response.buyerMayTerminate.should.be.equal(true);
@@ -732,11 +684,7 @@
 
 describe('#trigger-slc', () => {
     it('should trigger a smart legal contract in ergo', async () => {
-<<<<<<< HEAD
-        const response = await Commands.trigger(undefined, slcArchive, null, [slcRequest], slcState);
-=======
         const response = await Commands.trigger(null, slcArchive, null, null, [slcRequest], slcState);
->>>>>>> 1923c81b
         response.response.$class.should.be.equal('org.accordproject.installmentsale.Balance');
         response.response.balance.should.be.equal(7612.499999999999);
         response.state.$class.should.be.equal('org.accordproject.installmentsale.InstallmentSaleState');
@@ -948,10 +896,6 @@
 });
 
 describe('#invoke', () => {
-<<<<<<< HEAD
-    it('should invoke a clause using a template', async () => {
-        const response = await Commands.invoke(template, null, sample, 'latedeliveryandpenalty', params, state);
-=======
     it('should invoke a clause using a template and sample', async () => {
         const response = await Commands.invoke(template, null, sample, null, 'latedeliveryandpenalty', params, state);
         response.response.$class.should.be.equal('org.accordproject.latedeliveryandpenalty.LateDeliveryAndPenaltyResponse');
@@ -961,31 +905,20 @@
 
     it('should invoke a clause using a template and data', async () => {
         const response = await Commands.invoke(template, null, null, data, 'latedeliveryandpenalty', params, state);
->>>>>>> 1923c81b
-        response.response.$class.should.be.equal('org.accordproject.latedeliveryandpenalty.LateDeliveryAndPenaltyResponse');
-        response.response.penalty.should.be.equal(4);
-        response.response.buyerMayTerminate.should.be.equal(true);
-    });
-
-<<<<<<< HEAD
-    it('should invoke a clause using a template archive', async () => {
-        const response = await Commands.invoke(templateArchive, null, sample, 'latedeliveryandpenalty', params, state);
-=======
+        response.response.$class.should.be.equal('org.accordproject.latedeliveryandpenalty.LateDeliveryAndPenaltyResponse');
+        response.response.penalty.should.be.equal(4);
+        response.response.buyerMayTerminate.should.be.equal(true);
+    });
+
     it('should invoke a clause using a template archive and sample', async () => {
         const response = await Commands.invoke(template, null, sample, null, 'latedeliveryandpenalty', params, state);
->>>>>>> 1923c81b
-        response.response.$class.should.be.equal('org.accordproject.latedeliveryandpenalty.LateDeliveryAndPenaltyResponse');
-        response.response.penalty.should.be.equal(4);
-        response.response.buyerMayTerminate.should.be.equal(true);
-    });
-
-<<<<<<< HEAD
-    it('should invoke with default state when state is not found', async () => {
-        const response = await Commands.invoke(template, null, sample, 'latedeliveryandpenalty', params, stateErr);
-=======
+        response.response.$class.should.be.equal('org.accordproject.latedeliveryandpenalty.LateDeliveryAndPenaltyResponse');
+        response.response.penalty.should.be.equal(4);
+        response.response.buyerMayTerminate.should.be.equal(true);
+    });
+
     it('should invoke a clause using a template archive and data', async () => {
         const response = await Commands.invoke(templateArchive, null, null, data, 'latedeliveryandpenalty', params, state);
->>>>>>> 1923c81b
         response.response.$class.should.be.equal('org.accordproject.latedeliveryandpenalty.LateDeliveryAndPenaltyResponse');
         response.response.penalty.should.be.equal(4);
         response.response.buyerMayTerminate.should.be.equal(true);
@@ -1011,21 +944,12 @@
     });
 
     it('should fail invoke on a bogus request', async () => {
-<<<<<<< HEAD
-        const response = await Commands.invoke(template, null, sample, paramsErr, state);
-        should.equal(response,undefined);
-    });
-
-    it('should invoke a clause using a template (with currentTime set)', async () => {
-        const response = await Commands.invoke(template, null, sample, 'latedeliveryandpenalty', params, state, '2017-12-19T17:38:01Z');
-=======
         const response = await Commands.invoke(template, null, sample, data, paramsErr, state);
         should.equal(response, undefined);
     });
 
     it('should invoke a clause using a template (with currentTime set)', async () => {
         const response = await Commands.invoke(template, null, sample, data,'latedeliveryandpenalty', params, state, '2017-12-19T17:38:01Z');
->>>>>>> 1923c81b
         response.response.$class.should.be.equal('org.accordproject.latedeliveryandpenalty.LateDeliveryAndPenaltyResponse');
         response.response.penalty.should.be.equal(3.1111111111111107);
         response.response.buyerMayTerminate.should.be.equal(false);
@@ -1034,11 +958,7 @@
 
 describe('#invoke-slc', () => {
     it('should invoke a smart legal contract in ergo', async () => {
-<<<<<<< HEAD
-        const response = await Commands.invoke(undefined, slcArchive, null, 'PayInstallment', slcParams, slcState, '2017-12-19T17:38:01Z');
-=======
         const response = await Commands.invoke(null, slcArchive, null, null, 'PayInstallment', slcParams, slcState, '2017-12-19T17:38:01Z');
->>>>>>> 1923c81b
         response.response.$class.should.be.equal('org.accordproject.installmentsale.Balance');
         response.response.balance.should.be.equal(7612.499999999999);
         response.state.$class.should.be.equal('org.accordproject.installmentsale.InstallmentSaleState');
@@ -1157,20 +1077,12 @@
     });
 
     it('should initialize a clause using a template', async () => {
-<<<<<<< HEAD
-        const response = await Commands.initialize(template, null, sample);
-=======
         const response = await Commands.initialize(template, null, sample, null);
->>>>>>> 1923c81b
         response.state.$class.should.be.equal('org.accordproject.runtime.State');
     });
 
     it('should initialize a clause using a template archive', async () => {
-<<<<<<< HEAD
-        const response = await Commands.initialize(templateArchive, null, sample);
-=======
         const response = await Commands.initialize(templateArchive, null, sample, null, params);
->>>>>>> 1923c81b
         response.state.$class.should.be.equal('org.accordproject.runtime.State');
         response.params.request.$class.should.be.equal('org.accordproject.latedeliveryandpenalty.LateDeliveryAndPenaltyRequest');
     });
@@ -1210,12 +1122,7 @@
 
 describe('#intialize-slc', () => {
     it('should intialize a smart legal contract in ergo', async () => {
-<<<<<<< HEAD
-        const response = await Commands.initialize(undefined, slcArchive, null);
-        console.log(`RESP ${JSON.stringify(response)}`);
-=======
         const response = await Commands.initialize(null, slcArchive, null);
->>>>>>> 1923c81b
         response.response.$class.should.be.equal('org.accordproject.runtime.Response');
         response.state.$class.should.be.equal('org.accordproject.installmentsale.InstallmentSaleState');
         response.state.balance_remaining.should.be.equal(10000);
