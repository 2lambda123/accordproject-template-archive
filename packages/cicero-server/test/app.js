/*
 * Licensed under the Apache License, Version 2.0 (the "License");
 * you may not use this file except in compliance with the License.
 * You may obtain a copy of the License at
 *
 * http://www.apache.org/licenses/LICENSE-2.0
 *
 * Unless required by applicable law or agreed to in writing, software
 * distributed under the License is distributed on an "AS IS" BASIS,
 * WITHOUT WARRANTIES OR CONDITIONS OF ANY KIND, either express or implied.
 * See the License for the specific language governing permissions and
 * limitations under the License.
 */

'use strict';

let request = require('supertest');
const decache = require('decache');
const chai = require('chai');
let server;

chai.should();

const Template = require('@accordproject/cicero-core').Template;
const body = require('./data/latedeliveryandpenalty/request.json');
const params = require('./data/latedeliveryandpenalty/params.json');
const params_err = require('./data/latedeliveryandpenalty/params_err.json');
const state = require('./data/latedeliveryandpenalty/state.json');
const triggerData = require('./data/latedeliveryandpenalty/data.json');
const path = require('path');
const responseBody = {
    '$class': 'org.accordproject.latedeliveryandpenalty.LateDeliveryAndPenaltyResponse',
    penalty: 4,
    buyerMayTerminate: true,
};

const parseBody = {
    '$class': 'org.accordproject.latedeliveryandpenalty.TemplateModel',
    'clauseId': '1',
    'forceMajeure': true,
    'penaltyDuration': {
        '$class': 'org.accordproject.time.Duration',
        'amount': 9,
        'unit': 'days'
    },
    'penaltyPercentage': 7,
    'capPercentage': 2,
    'termination': {
        '$class': 'org.accordproject.time.Duration',
        'amount': 2,
        'unit': 'weeks'
    },
    'fractionalPart': 'days'
};
const parseCopyrightBody = {
    '$class': 'org.accordproject.copyrightlicense.CopyrightLicenseContract',
    'contractId': '1',
    'effectiveDate': '2018-01-01T00:00:00.000-04:00',
    'licensee': 'resource:org.accordproject.party.Party#Me',
    'licenseeState': 'NY',
    'licenseeEntityType': 'Company',
    'licenseeAddress': '1 Broadway',
    'licensor': 'resource:org.accordproject.party.Party#Myself',
    'licensorState': 'NY',
    'licensorEntityType': 'Company',
    'licensorAddress': '2 Broadway',
    'territory': 'United States',
    'purposeDescription': 'stuff',
    'workDescription': 'other stuff',
    'paymentClause': {
        '$class': 'org.accordproject.copyrightlicense.PaymentClause',
        'clauseId': '2',
        'amountText': 'one hundred US Dollars',
        'amount': {
            '$class': 'org.accordproject.money.MonetaryAmount',
            'doubleValue': 100,
            'currencyCode': 'USD'
        },
        'paymentProcedure': 'bank transfer'
    }
};
const draftLateText = 'Late Delivery and Penalty. In case of delayed delivery except for Force Majeure cases, the Seller shall pay to the Buyer for every 9 days of delay penalty amounting to 7.0% of the total value of the Equipment whose delivery has been delayed. Any fractional part of a days is to be considered a full days. The total amount of penalty shall not however, exceed 2.0% of the total value of the Equipment involved in late delivery. If the delay is more than 2 weeks, the Buyer is entitled to terminate this Contract.';
const draftCopyrightText = `Copyright License Agreement

This COPYRIGHT LICENSE AGREEMENT (the "Agreement"), dated as of 01/01/2018 (the "Effective Date"), is made by and between "Me" ("Licensee"), a "NY" "Company" with offices located at "1 Broadway", and "Myself" ("Licensor"), a "NY" "Company" with offices located at "2 Broadway".

WHEREAS, Licensor solely and exclusively owns or controls the Work (as defined below) and wishes to grant to Licensee a license to the Work, and Licensee wishes to obtain a license to the Work for the uses and purposes described herein, each subject to the terms and conditions set forth herein.

NOW, THEREFORE, in consideration of the mutual covenants, terms, and conditions set forth herein, and for other good and valuable consideration, the receipt and sufficiency of which are hereby acknowledged, the parties agree as follows:

License.

Grant of Rights. Subject to the terms and conditions of this Agreement, Licensor hereby grants to Licensee and its affiliates during the Term (as defined below) an exclusive, transferable right and license in the "United States" (the "Territory"), to reproduce, publicly perform, display, transmit, and distribute the Work, including translate, alter, modify, and create derivative works of the Work, through all media now known or hereinafter developed for purposes of "stuff". The "Work" is defined as "other stuff".

Permissions. Licensor has obtained from all persons and entities who are, or whose trademark or other property is, identified, depicted, or otherwise referred to in the Work, such written and signed licenses, permissions, waivers, and consents (collectively, "Permissions" and each, individually, a "Permission"), including those relating to publicity, privacy, and any intellectual property rights, as are or reasonably may be expected to be necessary for Licensee to exercise its rights in the Work as permitted under this Agreement, without incurring any payment or other obligation to, or otherwise violating any right of, any such person or entity.

Copyright Notices. Licensee shall ensure that its use of the Work is marked with the appropriate copyright notices specified by Licensor in a reasonably prominent position in the order and manner provided by Licensor. Licensee shall abide by the copyright laws and what are considered to be sound practices for copyright notice provisions in the Territory. Licensee shall not use any copyright notices that conflict with, confuse, or negate the notices Licensor provides and requires hereunder.

{{#clause paymentClause}}
Payment. As consideration in full for the rights granted herein, Licensee shall pay Licensor a one-time fee in the amount of "one hundred US Dollars" (100.0 USD) upon execution of this Agreement, payable as follows: "bank transfer".
{{/clause}}

General.

Interpretation. For purposes of this Agreement, (a) the words "include," "includes," and "including" are deemed to be followed by the words "without limitation"; (b) the word "or" is not exclusive; and (c) the words "herein," "hereof," "hereby," "hereto," and "hereunder" refer to this Agreement as a whole. This Agreement is intended to be construed without regard to any presumption or rule requiring construction or interpretation against the party drafting an instrument or causing any instrument to be drafted.

Entire Agreement. This Agreement, including and together with any related attachments, constitutes the sole and entire agreement of the parties with respect to the subject matter contained herein, and supersedes all prior and contemporaneous understandings, agreements, representations, and warranties, both written and oral, with respect to such subject matter.

Severability. If any term or provision of this Agreement is invalid, illegal, or unenforceable in any jurisdiction, such invalidity, illegality, or unenforceability will not affect the enforceability of any other term or provision of this Agreement, or invalidate or render unenforceable such term or provision in any other jurisdiction. [Upon a determination that any term or provision is invalid, illegal, or unenforceable, [the parties shall negotiate in good faith to/the court may] modify this Agreement to effect the original intent of the parties as closely as possible in order that the transactions contemplated hereby be consummated as originally contemplated to the greatest extent possible.]

Assignment. Licensee may freely assign or otherwise transfer all or any of its rights, or delegate or otherwise transfer all or any of its obligations or performance, under this Agreement without Licensor's consent. This Agreement is binding upon and inures to the benefit of the parties hereto and their respective permitted successors and assigns.`;

const editedDraftCopyrightText =  `Copyright License Agreement

This COPYRIGHT LICENSE AGREEMENT (the "Agreement"), dated as of 01/01/2018 (the "Effective Date"), is made by and between "Me" ("Licensee"), a "NY" "Company" with offices located at "1 Broadway", and "Myself" ("Licensor"), a "NY" "Company" with offices located at "2 Broadway".



WHEREAS, Licensor solely and exclusively owns or controls the Work (as defined below) and wishes to grant to Licensee a license to the Work, and Licensee wishes to obtain a license to the Work for the uses and purposes described herein, each subject to the terms and conditions set forth herein.



NOW, THEREFORE, in consideration of the mutual covenants, terms, and conditions set forth herein, and for other good and valuable consideration, the receipt and sufficiency of which are hereby acknowledged, the parties agree as follows:



License.



Grant of Rights. Subject to the terms and conditions of this Agreement, Licensor hereby grants to Licensee and its affiliates during the Term (as defined below) an exclusive, transferable right and license in the "United States" (the "Territory"), to reproduce, publicly perform, display, transmit, and distribute the Work, including translate, alter, modify, and create derivative works of the Work, through all media now known or hereinafter developed for purposes of "stuff". The "Work" is defined as "other stuff".

Permissions. Licensor has obtained from all persons and entities who are, or whose trademark or other property is, identified, depicted, or otherwise referred to in the Work, such written and signed licenses, permissions, waivers, and consents (collectively, "Permissions" and each, individually, a "Permission"), including those relating to publicity, privacy, and any intellectual property rights, as are or reasonably may be expected to be necessary for Licensee to exercise its rights in the Work as permitted under this Agreement, without incurring any payment or other obligation to, or otherwise violating any right of, any such person or entity.

Copyright Notices. Licensee shall ensure that its use of the Work is marked with the appropriate copyright notices specified by Licensor in a reasonably prominent position in the order and manner provided by Licensor. Licensee shall abide by the copyright laws and what are considered to be sound practices for copyright notice provisions in the Territory. Licensee shall not use any copyright notices that conflict with, confuse, or negate the notices Licensor provides and requires hereunder.

{{#clause paymentClause}}
Payment. As consideration in full for the rights granted herein, Licensee shall pay Licensor a one-time fee in the amount of "one hundred US Dollars" (100.0 USD) upon execution of this Agreement, payable as follows: "bank transfer".
{{/clause}}

General.

Interpretation. For purposes of this Agreement, (a) the words "include," "includes," and "including" are deemed to be followed by the words "without limitation"; (b) the word "or" is not exclusive; and (c) the words "herein," "hereof," "hereby," "hereto," and "hereunder" refer to this Agreement as a whole. This Agreement is intended to be construed without regard to any presumption or rule requiring construction or interpretation against the party drafting an instrument or causing any instrument to be drafted.

Entire Agreement. This Agreement, including and together with any related attachments, constitutes the sole and entire agreement of the parties with respect to the subject matter contained herein, and supersedes all prior and contemporaneous understandings, agreements, representations, and warranties, both written and oral, with respect to such subject matter.

Severability. If any term or provision of this Agreement is invalid, illegal, or unenforceable in any jurisdiction, such invalidity, illegality, or unenforceability will not affect the enforceability of any other term or provision of this Agreement, or invalidate or render unenforceable such term or provision in any other jurisdiction. [Upon a determination that any term or provision is invalid, illegal, or unenforceable, [the parties shall negotiate in good faith to/the court may] modify this Agreement to effect the original intent of the parties as closely as possible in order that the transactions contemplated hereby be consummated as originally contemplated to the greatest extent possible.]

Assignment. Licensee may freely assign or otherwise transfer all or any of its rights, or delegate or otherwise transfer all or any of its obligations or performance, under this Agreement without Licensor's consent. This Agreement is binding upon and inures to the benefit of the parties hereto and their respective permitted successors and assigns.`;

const draftCopyrightTextUnquoted = `Copyright License Agreement

This COPYRIGHT LICENSE AGREEMENT (the "Agreement"), dated as of 01/01/2018 (the "Effective Date"), is made by and between Me ("Licensee"), a NY Company with offices located at 1 Broadway, and Myself ("Licensor"), a NY Company with offices located at 2 Broadway.

WHEREAS, Licensor solely and exclusively owns or controls the Work (as defined below) and wishes to grant to Licensee a license to the Work, and Licensee wishes to obtain a license to the Work for the uses and purposes described herein, each subject to the terms and conditions set forth herein.

NOW, THEREFORE, in consideration of the mutual covenants, terms, and conditions set forth herein, and for other good and valuable consideration, the receipt and sufficiency of which are hereby acknowledged, the parties agree as follows:

License.

Grant of Rights. Subject to the terms and conditions of this Agreement, Licensor hereby grants to Licensee and its affiliates during the Term (as defined below) an exclusive, transferable right and license in the United States (the "Territory"), to reproduce, publicly perform, display, transmit, and distribute the Work, including translate, alter, modify, and create derivative works of the Work, through all media now known or hereinafter developed for purposes of stuff. The "Work" is defined as other stuff.

Permissions. Licensor has obtained from all persons and entities who are, or whose trademark or other property is, identified, depicted, or otherwise referred to in the Work, such written and signed licenses, permissions, waivers, and consents (collectively, "Permissions" and each, individually, a "Permission"), including those relating to publicity, privacy, and any intellectual property rights, as are or reasonably may be expected to be necessary for Licensee to exercise its rights in the Work as permitted under this Agreement, without incurring any payment or other obligation to, or otherwise violating any right of, any such person or entity.

Copyright Notices. Licensee shall ensure that its use of the Work is marked with the appropriate copyright notices specified by Licensor in a reasonably prominent position in the order and manner provided by Licensor. Licensee shall abide by the copyright laws and what are considered to be sound practices for copyright notice provisions in the Territory. Licensee shall not use any copyright notices that conflict with, confuse, or negate the notices Licensor provides and requires hereunder.

{{#clause paymentClause}}
Payment. As consideration in full for the rights granted herein, Licensee shall pay Licensor a one-time fee in the amount of one hundred US Dollars (100.0 USD) upon execution of this Agreement, payable as follows: bank transfer.
{{/clause}}

General.

Interpretation. For purposes of this Agreement, (a) the words "include," "includes," and "including" are deemed to be followed by the words "without limitation"; (b) the word "or" is not exclusive; and (c) the words "herein," "hereof," "hereby," "hereto," and "hereunder" refer to this Agreement as a whole. This Agreement is intended to be construed without regard to any presumption or rule requiring construction or interpretation against the party drafting an instrument or causing any instrument to be drafted.

Entire Agreement. This Agreement, including and together with any related attachments, constitutes the sole and entire agreement of the parties with respect to the subject matter contained herein, and supersedes all prior and contemporaneous understandings, agreements, representations, and warranties, both written and oral, with respect to such subject matter.

Severability. If any term or provision of this Agreement is invalid, illegal, or unenforceable in any jurisdiction, such invalidity, illegality, or unenforceability will not affect the enforceability of any other term or provision of this Agreement, or invalidate or render unenforceable such term or provision in any other jurisdiction. [Upon a determination that any term or provision is invalid, illegal, or unenforceable, [the parties shall negotiate in good faith to/the court may] modify this Agreement to effect the original intent of the parties as closely as possible in order that the transactions contemplated hereby be consummated as originally contemplated to the greatest extent possible.]

Assignment. Licensee may freely assign or otherwise transfer all or any of its rights, or delegate or otherwise transfer all or any of its obligations or performance, under this Agreement without Licensor's consent. This Agreement is binding upon and inures to the benefit of the parties hereto and their respective permitted successors and assigns.`;

describe('cicero-server environment', () => {
    beforeEach(()=>{
        process.env.CICERO_DIR = './test/data1';
    });

    it('/should fail to start the server without CICERO_DIR defined', async () => {
        delete process.env.CICERO_DIR;
        (() => require('../app')).should.throw('You must set the CICERO_DIR environment variable.');
        decache('../app');
    });
});

describe('cicero-server', () => {

    before(()=>{
        process.env.CICERO_DIR = './test/data';
        server = require('../app');
        request = request(server);
    });

    it('/should trigger a simple stateless request (ergo)', async () => {
        return request.post('/trigger/latedeliveryandpenalty')
            .send({ 'request' : body, 'data' : triggerData })
            .expect(200)
            .expect('Content-Type',/json/)
            .then(response => {
                response.body.response.should.include(responseBody);
                response.body.should.not.have.property('state');
            });
    });

    it('/should fail to trigger without data', async () => {
        return request.post('/trigger/latedeliveryandpenalty')
            .send({ 'request' : body })
            .expect(500);
    });

    it('/should trigger a simple stateless request with a sample clause (ergo)', async () => {
        return request.post('/trigger/latedeliveryandpenalty')
            .send({ 'request' : body, 'data' : triggerData })
            .expect(200)
            .expect('Content-Type',/json/)
            .then(response => {
                response.body.response.should.include(responseBody);
                response.body.should.not.have.property('state');
            });
    });

    it('/should trigger a stateful request (ergo)', async () => {
        return request.post('/trigger/latedeliveryandpenalty')
            .send({
                data: triggerData,
                request: body,
                state,
            })
            .expect(200)
            .expect('Content-Type',/json/)
            .then(response => {
                response.body.response.should.include(responseBody);
                response.body.state.should.include(state);
            });
    });

    it('/should parse a template sample', async () => {
        return request.post('/parse/latedeliveryandpenalty')
            .send({ sample: draftLateText })
            .expect(200)
            .expect('Content-Type',/json/)
            .then(response => {
                delete response.body.clauseId;
                const expectedBody = Object.assign({}, parseBody);
                delete expectedBody.clauseId;
                response.body.should.deep.include(expectedBody);
            });
    });

    it('/should fail to parse without sample', async () => {
        return request.post('/parse/latedeliveryandpenalty')
            .send({})
            .expect(500);
    });

    it('/should draft from a template', async () => {
        return request.post('/draft/latedeliveryandpenalty')
            .send({ data: parseBody })
            .expect(200)
            .expect('Content-Type',/text/)
            .then(response => {
                response.text.should.equal(draftLateText);
            });
    });

    it('/should fail to draft without data', async () => {
        return request.post('/draft/latedeliveryandpenalty')
            .send({})
            .expect(500);
    });

    it('/should draft from a template (copyright-notice)', async () => {
        return request.post('/draft/copyright-license')
            .send({ data: parseCopyrightBody })
            .expect(200)
            .expect('Content-Type',/text/)
            .then(response => {
                response.text.should.equal(draftCopyrightText);
            });
    });

    it('/should draft from a template (copyright-notice)', async () => {
        return request.post('/draft/copyright-license')
            .send({ data: parseCopyrightBody, options: { unquoteVariables: true } })
            .expect(200)
            .expect('Content-Type',/text/)
            .then(response => {
                response.text.should.equal(draftCopyrightTextUnquoted);
            });
    });

    it('/should invoke a clause from contract with data', async () => {
        return request.post('/invoke/latedeliveryandpenalty')
            .send({
                data: parseBody,
                state: state,
                params: params,
                clauseName: 'latedeliveryandpenalty'
            })
            .expect(200);
    });

    it('/should invoke a clause from contract with sample', async () => {
        return request.post('/invoke/latedeliveryandpenalty')
            .send({
                sample: draftLateText,
                state: state,
                params: params,
                clauseName: 'latedeliveryandpenalty'
            })
            .expect(200);
    });

    it('/should fail to invoke a with errornous params', async () => {
        return request.post('/invoke/latedeliveryandpenalty')
            .send({
                sample: draftLateText,
                state: state,
                params: params_err,
                clauseName: 'latedeliveryandpenalty'
            })
            .expect(500);
    });

    it('/should fail to invoke without clause name', async () => {
        return request.post('/invoke/latedeliveryandpenalty')
            .send({
                data: parseBody,
                state: state,
                params: params,
            })
            .expect(422)
            .expect('Content-Type',/json/)
            .then(response => {
                response.body.error.should.equal('Missing `clauseName` in /invoke body');
            });
    });

    it('/should fail to invoke without sample or data', async () => {
        return request.post('/invoke/latedeliveryandpenalty')
            .send({
                state: state,
                params: params,
                clauseName: 'latedeliveryandpenalty'
            })
            .expect(422)
            .expect('Content-Type',/json/)
            .then(response => {
                response.body.error.should.equal('Missing `sample` or `data` in /invoke body');
            });
    });

    it('/should fail to invoke without params', async () => {
        return request.post('/invoke/latedeliveryandpenalty')
            .send({
                data: parseBody,
                state: state,
                clauseName: 'latedeliveryandpenalty'
            })
            .expect(422)
            .expect('Content-Type',/json/)
            .then(response => {
                response.body.error.should.equal('Missing `params` in /invoke body');
            });
    });

<<<<<<< HEAD
    it('should create a valid ergo archive (copyright-notice)', async () => {
        return request.post('/archive/copyright-license')
            .send({target:'ergo'})
            .expect(200)
            .then(response => {
                response.headers['content-type'].should.have.string('application/octet-stream');
                response.body.length.should.above(250);
            });
    });

    it('should create a valid ergo archive (latedeliveryandpenalty)', async () => {
        return request.post('/archive/latedeliveryandpenalty')
            .send({target:'ergo'})
            .expect(200)
            .then(response => {
                response.headers['content-type'].should.have.string('application/octet-stream');
                response.body.length.should.above(250);
            });
    });

    it('should create a JavaScript archive (latedeliveryandpenalty)', async () => {
        return request.post('/archive/latedeliveryandpenalty')
            .send({target:'es6'})
            .expect(200)
            .then(response => {
                response.headers['content-type'].should.have.string('application/octet-stream');
                response.body.length.should.above(250);
            });
    });

    it('should create signed archive (latedeliveryandpenalty)', async () => {
        return request.post('/archive/latedeliveryandpenalty')
            .send({target:'ergo', options:{keystore:{path:path.resolve(__dirname, 'data/keystore/keystore.p12'), passphrase:'password'}}})
            .expect(200)
            .then(async response => {
                response.headers['content-type'].should.have.string('application/octet-stream');
                response.body.length.should.above(250);
                const template = await Template.fromArchive(response.body);
                template.should.have.own.property('authorSignature');
            });
    });

    it('should not create an unknown archive (latedeliveryandpenalty)', async () => {
        return request.post('/archive/latedeliveryandpenalty')
            .send({target:'foo'})
            .expect(500);
    });

    it('should fail to archive when target is missing (latedeliveryandpenalty)', async () => {
        return request.post('/archive/latedeliveryandpenalty')
            .send()
            .expect(422)
            .then(response => {
                response.body.error.should.equal('Missing `target` in /archive body');
        });
    });
    
=======
    it('should compile to a Go model (copyright-notice)', async () => {
        return request.post('/compile/copyright-license')
            .send({target:'Go'})
            .expect(200)
            .then(response => {
                response.body.result.should.have.property('main.go');
            });
    });

    it('should compile to a PlantUML model (copyright-notice)', async () => {
        return request.post('/compile/copyright-license')
            .send({target:'PlantUML'})
            .expect(200)
            .then(response => {
                response.body.result.should.have.property('model.puml');
            });
    });

    it('should compile to a Typescript model (copyright-notice)', async () => {
        return request.post('/compile/copyright-license')
            .send({target:'Typescript'})
            .expect(200)
            .then(response => {
                response.body.result.should.have.property('concerto.ts');
            });
    });

    it('should compile to a Corda model (copyright-notice)', async () => {
        return request.post('/compile/copyright-license')
            .send({target:'Corda'})
            .expect(200)
            .then(response => {
                response.body.result.should.have.property('org');
            });
    });

    it('should compile to a JSONSchema model (copyright-notice)', async () => {
        return request.post('/compile/copyright-license')
            .send({target:'JSONSchema'})
            .expect(200)
            .then(response => {
                response.body.result.should.have.property('schema.json');
            });
    });

    it('should compile to a Java model (copyright-notice)', async () => {
        return request.post('/compile/copyright-license')
            .send({target:'Java'})
            .expect(200)
            .then(response => {
                response.body.result.should.have.property('org');
            });
    });

    it('should not compile to an unknown model (copyright-notice)', async () => {
        return request.post('/compile/copyright-license')
            .send({target:'BLAH'})
            .expect(500);
    });

    it('should not compile when target is missing (copyright-notice)', async () => {
        return request.post('/compile/copyright-license')
            .send()
            .expect(422)
            .then(response => {
                response.body.error.should.equal('Missing `target` in /invoke body');
            });
    });

>>>>>>> 8fc3dd23
    it('should normalize a sample text', async () => {
        return request.post('/normalize/copyright-license')
            .send({sample:draftCopyrightText})
            .expect(200)
            .expect('Content-Type', /json/)
            .then(response => {response.body.result.should.equal(draftCopyrightText);
            });
    });

    it('should normalize a edited sample text', async () => {
        return request.post('/normalize/copyright-license')
            .send({sample:editedDraftCopyrightText})
            .expect(200)
            .expect('Content-Type', /json/)
            .then(response => {response.body.result.should.equal(draftCopyrightText);
            });
    });

    it('should fail to normalize without sample text', async () => {
        return request.post('/normalize/copyright-license')
            .send({})
            .expect(422)
            .expect('Content-Type', /json/)
            .then(response => {
                response.body.error.should.equal('Missing `sample` in /normalize body');
            });
    });

    it('should initialize a clause using a template with sample (copyright-notice)', async () => {
        return request.post('/initialize/copyright-license')
            .send({ sample: draftCopyrightText})
            .expect(200)
            .expect('Content-Type',/json/)
            .then(response => {
                response.body.state.$class.should.equal('org.accordproject.runtime.State');
            });
    });

    it('should initialize a clause using a template with sample and params (latedeliveryandpenalty)', async () => {
        return request.post('/initialize/latedeliveryandpenalty')
            .send({ sample: draftLateText, params: params})
            .expect(200)
            .expect('Content-Type',/json/)
            .then(response => {
                response.body.state.$class.should.be.equal('org.accordproject.runtime.State');
                response.body.params.request.$class.should.be.equal('org.accordproject.latedeliveryandpenalty.LateDeliveryAndPenaltyRequest');
            });
    });

    it('should initialize a clause using a template with data (latedeliveryandpenalty)', async () => {
        return request.post('/initialize/latedeliveryandpenalty')
            .send({ data: parseBody})
            .expect(200)
            .expect('Content-Type',/json/)
            .then(response => {
                response.body.state.$class.should.be.equal('org.accordproject.runtime.State');
            });
    });

    it('should initialize a clause using a template with data and params (latedeliveryandpenalty)', async () => {
        return request.post('/initialize/latedeliveryandpenalty')
            .send({ data: parseBody, params: params})
            .expect(200)
            .expect('Content-Type',/json/)
            .then(response => {
                response.body.state.$class.should.be.equal('org.accordproject.runtime.State');
                response.body.params.request.$class.should.be.equal('org.accordproject.latedeliveryandpenalty.LateDeliveryAndPenaltyRequest');
            });
    });

    it('should fail to initialize a clause without data (latedeliveryandpenalty)', async () => {
        return request.post('/initialize/latedeliveryandpenalty')
            .send({ params: params})
            .expect(422)
            .expect('Content-Type',/json/)
            .then(response => {
                response.body.error.should.equal('Missing `sample` or `data` in /invoke body');
            });
    });

    it('should fail to initialize when there is no argument (latedeliveryandpenalty)', async () => {
        return request.post('/initialize/latedeliveryandpenalty')
            .send({})
            .expect(422)
            .expect('Content-Type',/json/)
            .then(response => {
                response.body.error.should.equal('Missing `sample` or `data` in /invoke body');
            });
    });

    after(() => {
        server.close();
    });
});<|MERGE_RESOLUTION|>--- conflicted
+++ resolved
@@ -371,7 +371,6 @@
             });
     });
 
-<<<<<<< HEAD
     it('should create a valid ergo archive (copyright-notice)', async () => {
         return request.post('/archive/copyright-license')
             .send({target:'ergo'})
@@ -429,7 +428,6 @@
         });
     });
     
-=======
     it('should compile to a Go model (copyright-notice)', async () => {
         return request.post('/compile/copyright-license')
             .send({target:'Go'})
@@ -499,7 +497,6 @@
             });
     });
 
->>>>>>> 8fc3dd23
     it('should normalize a sample text', async () => {
         return request.post('/normalize/copyright-license')
             .send({sample:draftCopyrightText})
