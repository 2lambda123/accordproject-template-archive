--- conflicted
+++ resolved
@@ -24,10 +24,7 @@
 
 const body = require('./data/latedeliveryandpenalty/request.json');
 const params = require('./data/latedeliveryandpenalty/params.json');
-<<<<<<< HEAD
-=======
 const params_err = require('./data/latedeliveryandpenalty/params_err.json');
->>>>>>> 62a2f44c
 const state = require('./data/latedeliveryandpenalty/state.json');
 const triggerData = require('./data/latedeliveryandpenalty/data.json');
 const responseBody = {
@@ -260,7 +257,82 @@
             });
     });
 
-<<<<<<< HEAD
+    it('/should invoke a clause from contract with data', async () => {
+        return request.post('/invoke/latedeliveryandpenalty')
+            .send({
+                data: parseBody,
+                state: state,
+                params: params,
+                clauseName: 'latedeliveryandpenalty'
+            })
+            .expect(200);
+    });
+
+    it('/should invoke a clause from contract with sample', async () => {
+        return request.post('/invoke/latedeliveryandpenalty')
+            .send({
+                sample: draftLateText,
+                state: state,
+                params: params,
+                clauseName: 'latedeliveryandpenalty'
+            })
+            .expect(200);
+    });
+
+    it('/should fail to invoke a with errornous params', async () => {
+        return request.post('/invoke/latedeliveryandpenalty')
+            .send({
+                sample: draftLateText,
+                state: state,
+                params: params_err,
+                clauseName: 'latedeliveryandpenalty'
+            })
+            .expect(500);
+    });
+
+    it('/should fail to invoke without clause name', async () => {
+        return request.post('/invoke/latedeliveryandpenalty')
+            .send({
+                data: parseBody,
+                state: state,
+                params: params,
+            })
+            .expect(422)
+            .expect('Content-Type',/json/)
+            .then(response => {
+                response.body.error.should.equal('Missing `clauseName` in /invoke body');
+            });
+    });
+
+    it('/should fail to invoke without sample or data', async () => {
+        return request.post('/invoke/latedeliveryandpenalty')
+            .send({
+                state: state,
+                params: params,
+                clauseName: 'latedeliveryandpenalty'
+            })
+            .expect(422)
+            .expect('Content-Type',/json/)
+            .then(response => {
+                response.body.error.should.equal('Missing `sample` or `data` in /invoke body');
+            });
+    });
+
+    it('/should fail to invoke without params', async () => {
+        return request.post('/invoke/latedeliveryandpenalty')
+            .send({
+                data: parseBody,
+                state: state,
+                clauseName: 'latedeliveryandpenalty'
+            })
+            .expect(422)
+            .expect('Content-Type',/json/)
+            .then(response => {
+                response.body.error.should.equal('Missing `params` in /invoke body');
+            });
+    });
+
+
     it('should initialize a clause using a template with sample (copyright-notice)', async () => {
         return request.post('/initialize/copyright-license')
             .send({ sample: draftCopyrightText})
@@ -303,84 +375,6 @@
             });
     });
 
-=======
-    it('/should invoke a clause from contract with data', async () => {
-        return request.post('/invoke/latedeliveryandpenalty')
-            .send({
-                data: parseBody,
-                state: state,
-                params: params,
-                clauseName: 'latedeliveryandpenalty'
-            })
-            .expect(200);
-    });
-
-    it('/should invoke a clause from contract with sample', async () => {
-        return request.post('/invoke/latedeliveryandpenalty')
-            .send({
-                sample: draftLateText,
-                state: state,
-                params: params,
-                clauseName: 'latedeliveryandpenalty'
-            })
-            .expect(200);
-    });
-
-    it('/should fail to invoke a with errornous params', async () => {
-        return request.post('/invoke/latedeliveryandpenalty')
-            .send({
-                sample: draftLateText,
-                state: state,
-                params: params_err,
-                clauseName: 'latedeliveryandpenalty'
-            })
-            .expect(500);
-    });
-
-    it('/should fail to invoke without clause name', async () => {
-        return request.post('/invoke/latedeliveryandpenalty')
-            .send({
-                data: parseBody,
-                state: state,
-                params: params,
-            })
-            .expect(422)
-            .expect('Content-Type',/json/)
-            .then(response => {
-                response.body.error.should.equal('Missing `clauseName` in /invoke body');
-            });
-    });
-
-    it('/should fail to invoke without sample or data', async () => {
-        return request.post('/invoke/latedeliveryandpenalty')
-            .send({
-                state: state,
-                params: params,
-                clauseName: 'latedeliveryandpenalty'
-            })
-            .expect(422)
-            .expect('Content-Type',/json/)
-            .then(response => {
-                response.body.error.should.equal('Missing `sample` or `data` in /invoke body');
-            });
-    });
-
-    it('/should fail to invoke without params', async () => {
-        return request.post('/invoke/latedeliveryandpenalty')
-            .send({
-                data: parseBody,
-                state: state,
-                clauseName: 'latedeliveryandpenalty'
-            })
-            .expect(422)
-            .expect('Content-Type',/json/)
-            .then(response => {
-                response.body.error.should.equal('Missing `params` in /invoke body');
-            });
-    });
-
-
->>>>>>> 62a2f44c
     after(() => {
         server.close();
     });
