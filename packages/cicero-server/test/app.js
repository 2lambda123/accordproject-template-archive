/*
 * Licensed under the Apache License, Version 2.0 (the "License");
 * you may not use this file except in compliance with the License.
 * You may obtain a copy of the License at
 *
 * http://www.apache.org/licenses/LICENSE-2.0
 *
 * Unless required by applicable law or agreed to in writing, software
 * distributed under the License is distributed on an "AS IS" BASIS,
 * WITHOUT WARRANTIES OR CONDITIONS OF ANY KIND, either express or implied.
 * See the License for the specific language governing permissions and
 * limitations under the License.
 */

'use strict';

let request = require('supertest');
const decache = require('decache');
const chai = require('chai');
let server;

chai.should();

const Template = require('@accordproject/cicero-core').Template;
const body = require('./data/latedeliveryandpenalty/request.json');
const params = require('./data/latedeliveryandpenalty/params.json');
const params_err = require('./data/latedeliveryandpenalty/params_err.json');
const state = require('./data/latedeliveryandpenalty/state.json');
const triggerData = require('./data/latedeliveryandpenalty/data.json');
const path = require('path');
const responseBody = {
    '$class': 'org.accordproject.latedeliveryandpenalty.LateDeliveryAndPenaltyResponse',
    penalty: 4,
    buyerMayTerminate: true,
};

const parseBody = {
    '$class': 'org.accordproject.latedeliveryandpenalty.TemplateModel',
    'clauseId': '1',
    'forceMajeure': true,
    'penaltyDuration': {
        '$class': 'org.accordproject.time.Duration',
        'amount': 9,
        'unit': 'days'
    },
    'penaltyPercentage': 7,
    'capPercentage': 2,
    'termination': {
        '$class': 'org.accordproject.time.Duration',
        'amount': 2,
        'unit': 'weeks'
    },
    'fractionalPart': 'days'
};
const parseCopyrightBody = {
    '$class': 'org.accordproject.copyrightlicense.CopyrightLicenseContract',
    'contractId': '1',
    'effectiveDate': '2018-01-01T00:00:00.000-04:00',
    'licensee': 'resource:org.accordproject.party.Party#Me',
    'licenseeState': 'NY',
    'licenseeEntityType': 'Company',
    'licenseeAddress': '1 Broadway',
    'licensor': 'resource:org.accordproject.party.Party#Myself',
    'licensorState': 'NY',
    'licensorEntityType': 'Company',
    'licensorAddress': '2 Broadway',
    'territory': 'United States',
    'purposeDescription': 'stuff',
    'workDescription': 'other stuff',
    'paymentClause': {
        '$class': 'org.accordproject.copyrightlicense.PaymentClause',
        'clauseId': '2',
        'amountText': 'one hundred US Dollars',
        'amount': {
            '$class': 'org.accordproject.money.MonetaryAmount',
            'doubleValue': 100,
            'currencyCode': 'USD'
        },
        'paymentProcedure': 'bank transfer'
    }
};
const draftLateText = 'Late Delivery and Penalty. In case of delayed delivery except for Force Majeure cases, the Seller shall pay to the Buyer for every 9 days of delay penalty amounting to 7.0% of the total value of the Equipment whose delivery has been delayed. Any fractional part of a days is to be considered a full days. The total amount of penalty shall not however, exceed 2.0% of the total value of the Equipment involved in late delivery. If the delay is more than 2 weeks, the Buyer is entitled to terminate this Contract.';
const draftCopyrightText = `Copyright License Agreement

This COPYRIGHT LICENSE AGREEMENT (the "Agreement"), dated as of 01/01/2018 (the "Effective Date"), is made by and between "Me" ("Licensee"), a "NY" "Company" with offices located at "1 Broadway", and "Myself" ("Licensor"), a "NY" "Company" with offices located at "2 Broadway".

WHEREAS, Licensor solely and exclusively owns or controls the Work (as defined below) and wishes to grant to Licensee a license to the Work, and Licensee wishes to obtain a license to the Work for the uses and purposes described herein, each subject to the terms and conditions set forth herein.

NOW, THEREFORE, in consideration of the mutual covenants, terms, and conditions set forth herein, and for other good and valuable consideration, the receipt and sufficiency of which are hereby acknowledged, the parties agree as follows:

License.

Grant of Rights. Subject to the terms and conditions of this Agreement, Licensor hereby grants to Licensee and its affiliates during the Term (as defined below) an exclusive, transferable right and license in the "United States" (the "Territory"), to reproduce, publicly perform, display, transmit, and distribute the Work, including translate, alter, modify, and create derivative works of the Work, through all media now known or hereinafter developed for purposes of "stuff". The "Work" is defined as "other stuff".

Permissions. Licensor has obtained from all persons and entities who are, or whose trademark or other property is, identified, depicted, or otherwise referred to in the Work, such written and signed licenses, permissions, waivers, and consents (collectively, "Permissions" and each, individually, a "Permission"), including those relating to publicity, privacy, and any intellectual property rights, as are or reasonably may be expected to be necessary for Licensee to exercise its rights in the Work as permitted under this Agreement, without incurring any payment or other obligation to, or otherwise violating any right of, any such person or entity.

Copyright Notices. Licensee shall ensure that its use of the Work is marked with the appropriate copyright notices specified by Licensor in a reasonably prominent position in the order and manner provided by Licensor. Licensee shall abide by the copyright laws and what are considered to be sound practices for copyright notice provisions in the Territory. Licensee shall not use any copyright notices that conflict with, confuse, or negate the notices Licensor provides and requires hereunder.

{{#clause paymentClause}}
Payment. As consideration in full for the rights granted herein, Licensee shall pay Licensor a one-time fee in the amount of "one hundred US Dollars" (100.0 USD) upon execution of this Agreement, payable as follows: "bank transfer".
{{/clause}}

General.

Interpretation. For purposes of this Agreement, (a) the words "include," "includes," and "including" are deemed to be followed by the words "without limitation"; (b) the word "or" is not exclusive; and (c) the words "herein," "hereof," "hereby," "hereto," and "hereunder" refer to this Agreement as a whole. This Agreement is intended to be construed without regard to any presumption or rule requiring construction or interpretation against the party drafting an instrument or causing any instrument to be drafted.

Entire Agreement. This Agreement, including and together with any related attachments, constitutes the sole and entire agreement of the parties with respect to the subject matter contained herein, and supersedes all prior and contemporaneous understandings, agreements, representations, and warranties, both written and oral, with respect to such subject matter.

Severability. If any term or provision of this Agreement is invalid, illegal, or unenforceable in any jurisdiction, such invalidity, illegality, or unenforceability will not affect the enforceability of any other term or provision of this Agreement, or invalidate or render unenforceable such term or provision in any other jurisdiction. [Upon a determination that any term or provision is invalid, illegal, or unenforceable, [the parties shall negotiate in good faith to/the court may] modify this Agreement to effect the original intent of the parties as closely as possible in order that the transactions contemplated hereby be consummated as originally contemplated to the greatest extent possible.]

Assignment. Licensee may freely assign or otherwise transfer all or any of its rights, or delegate or otherwise transfer all or any of its obligations or performance, under this Agreement without Licensor's consent. This Agreement is binding upon and inures to the benefit of the parties hereto and their respective permitted successors and assigns.`;

const editedDraftCopyrightText =  `Copyright License Agreement

This COPYRIGHT LICENSE AGREEMENT (the "Agreement"), dated as of 01/01/2018 (the "Effective Date"), is made by and between "Me" ("Licensee"), a "NY" "Company" with offices located at "1 Broadway", and "Myself" ("Licensor"), a "NY" "Company" with offices located at "2 Broadway".



WHEREAS, Licensor solely and exclusively owns or controls the Work (as defined below) and wishes to grant to Licensee a license to the Work, and Licensee wishes to obtain a license to the Work for the uses and purposes described herein, each subject to the terms and conditions set forth herein.



NOW, THEREFORE, in consideration of the mutual covenants, terms, and conditions set forth herein, and for other good and valuable consideration, the receipt and sufficiency of which are hereby acknowledged, the parties agree as follows:



License.



Grant of Rights. Subject to the terms and conditions of this Agreement, Licensor hereby grants to Licensee and its affiliates during the Term (as defined below) an exclusive, transferable right and license in the "United States" (the "Territory"), to reproduce, publicly perform, display, transmit, and distribute the Work, including translate, alter, modify, and create derivative works of the Work, through all media now known or hereinafter developed for purposes of "stuff". The "Work" is defined as "other stuff".

Permissions. Licensor has obtained from all persons and entities who are, or whose trademark or other property is, identified, depicted, or otherwise referred to in the Work, such written and signed licenses, permissions, waivers, and consents (collectively, "Permissions" and each, individually, a "Permission"), including those relating to publicity, privacy, and any intellectual property rights, as are or reasonably may be expected to be necessary for Licensee to exercise its rights in the Work as permitted under this Agreement, without incurring any payment or other obligation to, or otherwise violating any right of, any such person or entity.

Copyright Notices. Licensee shall ensure that its use of the Work is marked with the appropriate copyright notices specified by Licensor in a reasonably prominent position in the order and manner provided by Licensor. Licensee shall abide by the copyright laws and what are considered to be sound practices for copyright notice provisions in the Territory. Licensee shall not use any copyright notices that conflict with, confuse, or negate the notices Licensor provides and requires hereunder.

{{#clause paymentClause}}
Payment. As consideration in full for the rights granted herein, Licensee shall pay Licensor a one-time fee in the amount of "one hundred US Dollars" (100.0 USD) upon execution of this Agreement, payable as follows: "bank transfer".
{{/clause}}

General.

Interpretation. For purposes of this Agreement, (a) the words "include," "includes," and "including" are deemed to be followed by the words "without limitation"; (b) the word "or" is not exclusive; and (c) the words "herein," "hereof," "hereby," "hereto," and "hereunder" refer to this Agreement as a whole. This Agreement is intended to be construed without regard to any presumption or rule requiring construction or interpretation against the party drafting an instrument or causing any instrument to be drafted.

Entire Agreement. This Agreement, including and together with any related attachments, constitutes the sole and entire agreement of the parties with respect to the subject matter contained herein, and supersedes all prior and contemporaneous understandings, agreements, representations, and warranties, both written and oral, with respect to such subject matter.

Severability. If any term or provision of this Agreement is invalid, illegal, or unenforceable in any jurisdiction, such invalidity, illegality, or unenforceability will not affect the enforceability of any other term or provision of this Agreement, or invalidate or render unenforceable such term or provision in any other jurisdiction. [Upon a determination that any term or provision is invalid, illegal, or unenforceable, [the parties shall negotiate in good faith to/the court may] modify this Agreement to effect the original intent of the parties as closely as possible in order that the transactions contemplated hereby be consummated as originally contemplated to the greatest extent possible.]

Assignment. Licensee may freely assign or otherwise transfer all or any of its rights, or delegate or otherwise transfer all or any of its obligations or performance, under this Agreement without Licensor's consent. This Agreement is binding upon and inures to the benefit of the parties hereto and their respective permitted successors and assigns.`;

const draftCopyrightTextUnquoted = `Copyright License Agreement

This COPYRIGHT LICENSE AGREEMENT (the "Agreement"), dated as of 01/01/2018 (the "Effective Date"), is made by and between Me ("Licensee"), a NY Company with offices located at 1 Broadway, and Myself ("Licensor"), a NY Company with offices located at 2 Broadway.

WHEREAS, Licensor solely and exclusively owns or controls the Work (as defined below) and wishes to grant to Licensee a license to the Work, and Licensee wishes to obtain a license to the Work for the uses and purposes described herein, each subject to the terms and conditions set forth herein.

NOW, THEREFORE, in consideration of the mutual covenants, terms, and conditions set forth herein, and for other good and valuable consideration, the receipt and sufficiency of which are hereby acknowledged, the parties agree as follows:

License.

Grant of Rights. Subject to the terms and conditions of this Agreement, Licensor hereby grants to Licensee and its affiliates during the Term (as defined below) an exclusive, transferable right and license in the United States (the "Territory"), to reproduce, publicly perform, display, transmit, and distribute the Work, including translate, alter, modify, and create derivative works of the Work, through all media now known or hereinafter developed for purposes of stuff. The "Work" is defined as other stuff.

Permissions. Licensor has obtained from all persons and entities who are, or whose trademark or other property is, identified, depicted, or otherwise referred to in the Work, such written and signed licenses, permissions, waivers, and consents (collectively, "Permissions" and each, individually, a "Permission"), including those relating to publicity, privacy, and any intellectual property rights, as are or reasonably may be expected to be necessary for Licensee to exercise its rights in the Work as permitted under this Agreement, without incurring any payment or other obligation to, or otherwise violating any right of, any such person or entity.

Copyright Notices. Licensee shall ensure that its use of the Work is marked with the appropriate copyright notices specified by Licensor in a reasonably prominent position in the order and manner provided by Licensor. Licensee shall abide by the copyright laws and what are considered to be sound practices for copyright notice provisions in the Territory. Licensee shall not use any copyright notices that conflict with, confuse, or negate the notices Licensor provides and requires hereunder.

{{#clause paymentClause}}
Payment. As consideration in full for the rights granted herein, Licensee shall pay Licensor a one-time fee in the amount of one hundred US Dollars (100.0 USD) upon execution of this Agreement, payable as follows: bank transfer.
{{/clause}}

General.

Interpretation. For purposes of this Agreement, (a) the words "include," "includes," and "including" are deemed to be followed by the words "without limitation"; (b) the word "or" is not exclusive; and (c) the words "herein," "hereof," "hereby," "hereto," and "hereunder" refer to this Agreement as a whole. This Agreement is intended to be construed without regard to any presumption or rule requiring construction or interpretation against the party drafting an instrument or causing any instrument to be drafted.

Entire Agreement. This Agreement, including and together with any related attachments, constitutes the sole and entire agreement of the parties with respect to the subject matter contained herein, and supersedes all prior and contemporaneous understandings, agreements, representations, and warranties, both written and oral, with respect to such subject matter.

Severability. If any term or provision of this Agreement is invalid, illegal, or unenforceable in any jurisdiction, such invalidity, illegality, or unenforceability will not affect the enforceability of any other term or provision of this Agreement, or invalidate or render unenforceable such term or provision in any other jurisdiction. [Upon a determination that any term or provision is invalid, illegal, or unenforceable, [the parties shall negotiate in good faith to/the court may] modify this Agreement to effect the original intent of the parties as closely as possible in order that the transactions contemplated hereby be consummated as originally contemplated to the greatest extent possible.]

Assignment. Licensee may freely assign or otherwise transfer all or any of its rights, or delegate or otherwise transfer all or any of its obligations or performance, under this Agreement without Licensor's consent. This Agreement is binding upon and inures to the benefit of the parties hereto and their respective permitted successors and assigns.`;

describe('cicero-server environment', () => {
    beforeEach(()=>{
        process.env.CICERO_DIR = './test/data1';
    });

    it('/should fail to start the server without CICERO_DIR defined', async () => {
        delete process.env.CICERO_DIR;
        (() => require('../app')).should.throw('You must set the CICERO_DIR environment variable.');
        decache('../app');
    });
});

describe('cicero-server', () => {

    before(()=>{
        process.env.CICERO_DIR = './test/data';
        server = require('../app');
        request = request(server);
    });

    it('/should trigger a simple stateless request (ergo)', async () => {
        return request.post('/trigger/latedeliveryandpenalty')
            .send({ 'request' : body, 'data' : triggerData })
            .expect(200)
            .expect('Content-Type',/json/)
            .then(response => {
                response.body.response.should.include(responseBody);
                response.body.should.not.have.property('state');
            });
    });

    it('/should fail to trigger without data', async () => {
        return request.post('/trigger/latedeliveryandpenalty')
            .send({ 'request' : body })
            .expect(500);
    });

    it('/should trigger a simple stateless request with a sample clause (ergo)', async () => {
        return request.post('/trigger/latedeliveryandpenalty')
            .send({ 'request' : body, 'data' : triggerData })
            .expect(200)
            .expect('Content-Type',/json/)
            .then(response => {
                response.body.response.should.include(responseBody);
                response.body.should.not.have.property('state');
            });
    });

    it('/should trigger a stateful request (ergo)', async () => {
        return request.post('/trigger/latedeliveryandpenalty')
            .send({
                data: triggerData,
                request: body,
                state,
            })
            .expect(200)
            .expect('Content-Type',/json/)
            .then(response => {
                response.body.response.should.include(responseBody);
                response.body.state.should.include(state);
            });
    });

    it('/should parse a template sample', async () => {
        return request.post('/parse/latedeliveryandpenalty')
            .send({ sample: draftLateText })
            .expect(200)
            .expect('Content-Type',/json/)
            .then(response => {
                delete response.body.clauseId;
                const expectedBody = Object.assign({}, parseBody);
                delete expectedBody.clauseId;
                response.body.should.deep.include(expectedBody);
            });
    });

    it('/should fail to parse without sample', async () => {
        return request.post('/parse/latedeliveryandpenalty')
            .send({})
            .expect(500);
    });

    it('/should draft from a template', async () => {
        return request.post('/draft/latedeliveryandpenalty')
            .send({ data: parseBody })
            .expect(200)
            .expect('Content-Type',/text/)
            .then(response => {
                response.text.should.equal(draftLateText);
            });
    });

    it('/should fail to draft without data', async () => {
        return request.post('/draft/latedeliveryandpenalty')
            .send({})
            .expect(500);
    });

    it('/should draft from a template (copyright-notice)', async () => {
        return request.post('/draft/copyright-license')
            .send({ data: parseCopyrightBody })
            .expect(200)
            .expect('Content-Type',/text/)
            .then(response => {
                response.text.should.equal(draftCopyrightText);
            });
    });

    it('/should draft from a template (copyright-notice)', async () => {
        return request.post('/draft/copyright-license')
            .send({ data: parseCopyrightBody, options: { unquoteVariables: true } })
            .expect(200)
            .expect('Content-Type',/text/)
            .then(response => {
                response.text.should.equal(draftCopyrightTextUnquoted);
            });
    });

    it('/should invoke a clause from contract with data', async () => {
        return request.post('/invoke/latedeliveryandpenalty')
            .send({
                data: parseBody,
                state: state,
                params: params,
                clauseName: 'latedeliveryandpenalty'
            })
            .expect(200);
    });

    it('/should invoke a clause from contract with sample', async () => {
        return request.post('/invoke/latedeliveryandpenalty')
            .send({
                sample: draftLateText,
                state: state,
                params: params,
                clauseName: 'latedeliveryandpenalty'
            })
            .expect(200);
    });

    it('/should fail to invoke a with errornous params', async () => {
        return request.post('/invoke/latedeliveryandpenalty')
            .send({
                sample: draftLateText,
                state: state,
                params: params_err,
                clauseName: 'latedeliveryandpenalty'
            })
            .expect(500);
    });

    it('/should fail to invoke without clause name', async () => {
        return request.post('/invoke/latedeliveryandpenalty')
            .send({
                data: parseBody,
                state: state,
                params: params,
            })
            .expect(422)
            .expect('Content-Type',/json/)
            .then(response => {
                response.body.error.should.equal('Missing `clauseName` in /invoke body');
            });
    });

    it('/should fail to invoke without sample or data', async () => {
        return request.post('/invoke/latedeliveryandpenalty')
            .send({
                state: state,
                params: params,
                clauseName: 'latedeliveryandpenalty'
            })
            .expect(422)
            .expect('Content-Type',/json/)
            .then(response => {
                response.body.error.should.equal('Missing `sample` or `data` in /invoke body');
            });
    });

    it('/should fail to invoke without params', async () => {
        return request.post('/invoke/latedeliveryandpenalty')
            .send({
                data: parseBody,
                state: state,
                clauseName: 'latedeliveryandpenalty'
            })
            .expect(422)
            .expect('Content-Type',/json/)
            .then(response => {
                response.body.error.should.equal('Missing `params` in /invoke body');
            });
    });

<<<<<<< HEAD
    it('should create a valid ergo archive (copyright-notice)', async () => {
        return request.post('/archive/copyright-license')
            .send({target:'ergo'})
            .expect(200)
            .then(response => {
                response.headers['content-type'].should.have.string('application/octet-stream');
                response.body.length.should.above(250);
            });
    });

    it('should create a valid ergo archive (latedeliveryandpenalty)', async () => {
        return request.post('/archive/latedeliveryandpenalty')
            .send({target:'ergo'})
            .expect(200)
            .then(response => {
                response.headers['content-type'].should.have.string('application/octet-stream');
                response.body.length.should.above(250);
            });
    });

    it('should create a JavaScript archive (latedeliveryandpenalty)', async () => {
        return request.post('/archive/latedeliveryandpenalty')
            .send({target:'es6'})
            .expect(200)
            .then(response => {
                response.headers['content-type'].should.have.string('application/octet-stream');
                response.body.length.should.above(250);
            });
    });

    it('should create signed archive (latedeliveryandpenalty)', async () => {
        return request.post('/archive/latedeliveryandpenalty')
            .send({target:'ergo', options:{keystore:{path:path.resolve(__dirname, 'data/keystore/keystore.p12'), passphrase:'password'}}})
            .expect(200)
            .then(async response => {
                response.headers['content-type'].should.have.string('application/octet-stream');
                response.body.length.should.above(250);
                const template = await Template.fromArchive(response.body);
                template.should.have.own.property('authorSignature');
            });
    });

    it('should not create an unknown archive (latedeliveryandpenalty)', async () => {
        return request.post('/archive/latedeliveryandpenalty')
            .send({target:'foo'})
            .expect(500);
    });

    it('should fail to archive when target is missing (latedeliveryandpenalty)', async () => {
        return request.post('/archive/latedeliveryandpenalty')
            .send()
            .expect(422)
            .then(response => {
                response.body.error.should.equal('Missing `target` in /archive body');
=======
    it('should normalize a sample text', async () => {
        return request.post('/normalize/copyright-license')
            .send({sample:draftCopyrightText})
            .expect(200)
            .expect('Content-Type', /json/)
            .then(response => {response.body.result.should.equal(draftCopyrightText);
            });
    });

    it('should normalize a edited sample text', async () => {
        return request.post('/normalize/copyright-license')
            .send({sample:editedDraftCopyrightText})
            .expect(200)
            .expect('Content-Type', /json/)
            .then(response => {response.body.result.should.equal(draftCopyrightText);
            });
    });

    it('should fail to normalize without sample text', async () => {
        return request.post('/normalize/copyright-license')
            .send({})
            .expect(422)
            .expect('Content-Type', /json/)
            .then(response => {
                response.body.error.should.equal('Missing `sample` in /normalize body');
            });
    });

    it('should initialize a clause using a template with sample (copyright-notice)', async () => {
        return request.post('/initialize/copyright-license')
            .send({ sample: draftCopyrightText})
            .expect(200)
            .expect('Content-Type',/json/)
            .then(response => {
                response.body.state.$class.should.equal('org.accordproject.runtime.State');
            });
    });

    it('should initialize a clause using a template with sample and params (latedeliveryandpenalty)', async () => {
        return request.post('/initialize/latedeliveryandpenalty')
            .send({ sample: draftLateText, params: params})
            .expect(200)
            .expect('Content-Type',/json/)
            .then(response => {
                response.body.state.$class.should.be.equal('org.accordproject.runtime.State');
                response.body.params.request.$class.should.be.equal('org.accordproject.latedeliveryandpenalty.LateDeliveryAndPenaltyRequest');
            });
    });

    it('should initialize a clause using a template with data (latedeliveryandpenalty)', async () => {
        return request.post('/initialize/latedeliveryandpenalty')
            .send({ data: parseBody})
            .expect(200)
            .expect('Content-Type',/json/)
            .then(response => {
                response.body.state.$class.should.be.equal('org.accordproject.runtime.State');
            });
    });

    it('should initialize a clause using a template with data and params (latedeliveryandpenalty)', async () => {
        return request.post('/initialize/latedeliveryandpenalty')
            .send({ data: parseBody, params: params})
            .expect(200)
            .expect('Content-Type',/json/)
            .then(response => {
                response.body.state.$class.should.be.equal('org.accordproject.runtime.State');
                response.body.params.request.$class.should.be.equal('org.accordproject.latedeliveryandpenalty.LateDeliveryAndPenaltyRequest');
            });
    });

    it('should fail to initialize a clause without data (latedeliveryandpenalty)', async () => {
        return request.post('/initialize/latedeliveryandpenalty')
            .send({ params: params})
            .expect(422)
            .expect('Content-Type',/json/)
            .then(response => {
                response.body.error.should.equal('Missing `sample` or `data` in /invoke body');
            });
    });

    it('should fail to initialize when there is no argument (latedeliveryandpenalty)', async () => {
        return request.post('/initialize/latedeliveryandpenalty')
            .send({})
            .expect(422)
            .expect('Content-Type',/json/)
            .then(response => {
                response.body.error.should.equal('Missing `sample` or `data` in /invoke body');
>>>>>>> b21c6e31
            });
    });

    after(() => {
        server.close();
    });
});<|MERGE_RESOLUTION|>--- conflicted
+++ resolved
@@ -371,7 +371,6 @@
             });
     });
 
-<<<<<<< HEAD
     it('should create a valid ergo archive (copyright-notice)', async () => {
         return request.post('/archive/copyright-license')
             .send({target:'ergo'})
@@ -426,7 +425,9 @@
             .expect(422)
             .then(response => {
                 response.body.error.should.equal('Missing `target` in /archive body');
-=======
+        });
+    });
+    
     it('should normalize a sample text', async () => {
         return request.post('/normalize/copyright-license')
             .send({sample:draftCopyrightText})
@@ -514,7 +515,6 @@
             .expect('Content-Type',/json/)
             .then(response => {
                 response.body.error.should.equal('Missing `sample` or `data` in /invoke body');
->>>>>>> b21c6e31
             });
     });
 
