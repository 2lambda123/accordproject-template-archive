--- conflicted
+++ resolved
@@ -261,12 +261,6 @@
 });
 
 /**
-<<<<<<< HEAD
- * Handle POST requests to /compile/:template
- * The body of the POST does not contain any argument
- * The template is loaded using the template name
- * The call returns the dict of compiled files in target language
-=======
  * Handle POST requests to /normalize/:template
  * The body of the POST should contain the sample text.
  * The clause is created using the template and the sample.
@@ -315,8 +309,10 @@
 });
 
 /**
- * Handle POST requests to /initialize/:template
->>>>>>> b21c6e31
+ * Handle POST requests to /compile/:template
+ * The body of the POST does not contain any argument
+ * The template is loaded using the template name
+ * The call returns the dict of compiled files in target language
  *
  * Template
  * ----------
