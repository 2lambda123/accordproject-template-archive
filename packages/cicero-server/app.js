--- conflicted
+++ resolved
@@ -184,17 +184,87 @@
 });
 
 /**
-<<<<<<< HEAD
+ * Handle POST requests to /invoke/:template
+ * The body of the POST should contain the params, data and state.
+ * The clause is created using the template and the data.
+ * The call returns the output of requested clause.
+ *
+ * Template
+ * ----------
+ * The template parameter is the name of a directory under CICERO_DIR that contains
+ * the template to use.
+ *
+ * Request
+ * ----------
+ * The POST body contains six properties:
+ *  - sample or data
+ *  - parameters
+ *  - clause name
+ *  - state
+ *  - currentTime
+ *  - utcOffset
+ *
+ * Response
+ * ----------
+ * Output of the given clause from contract
+ *
+ */
+app.post('/invoke/:template', async function(req, httpResponse, next) {
+
+    try {
+        const options = req.body.options ?? {};
+        const currentTime = req.body.currentTime ?? new Date().toISOString();
+        const utcOffset = req.body.utcOffset ?? new Date().getTimezoneOffset();
+
+        const engine = new Engine();
+        const clause = await initTemplateInstance(req, options);
+        let clauseName;
+        let params;
+        let state;
+
+        if (req.body.clauseName) {
+            clauseName = req.body.clauseName.toString();
+        } else  {
+            throw new MissingArgumentError('Missing `clauseName` in /invoke body');
+        }
+
+        if (req.body.params) {
+            params = req.body.params;
+        } else {
+            throw new MissingArgumentError('Missing `params` in /invoke body');
+        }
+
+        if (req.body.sample) {
+            clause.parse(req.body.sample.toString(), currentTime, utcOffset);
+        } else if (req.body.data) {
+            clause.setData(req.body.data);
+        } else {
+            throw new MissingArgumentError('Missing `sample` or `data` in /invoke body');
+        }
+
+        if(req.body.state) {
+            state = req.body.state;
+        } else {
+            const initResult = await engine.init(clause, currentTime, utcOffset);
+            state = initResult.state;
+        }
+
+        const result = await engine.invoke(clause, clauseName, params, state, currentTime, utcOffset);
+        httpResponse.status(200).send(result);
+    } catch(err) {
+        if (err.name === 'MissingArgumentError') {
+            httpResponse.status(422).send({error: err.message});
+        } else {
+            httpResponse.status(500).send({error: err.message});
+        }
+    }
+});
+
+/**
  * Handle POST requests to /compile/:template
  * The body of the POST does not contain any argument
  * The template is loaded using the template name
  * The call returns the dict of compiled files in target language
-=======
- * Handle POST requests to /invoke/:template
- * The body of the POST should contain the params, data and state.
- * The clause is created using the template and the data.
- * The call returns the output of requested clause.
->>>>>>> 62a2f44c
  *
  * Template
  * ----------
@@ -203,7 +273,6 @@
  *
  * Request
  * ----------
-<<<<<<< HEAD
  * The POST body does not contain any property.
  *
  * Response
@@ -220,26 +289,26 @@
         let visitor = null;
         if(req.body.target) {
             switch(req.body.target) {
-            case 'Go':
-                visitor = new GoLangVisitor();
-                break;
-            case 'PlantUML':
-                visitor = new PlantUMLVisitor();
-                break;
-            case 'Typescript':
-                visitor = new TypescriptVisitor();
-                break;
-            case 'Java':
-                visitor = new JavaVisitor();
-                break;
-            case 'Corda':
-                visitor = new CordaVisitor();
-                break;
-            case 'JSONSchema':
-                visitor = new JSONSchemaVisitor();
-                break;
-            default:
-                throw new Error ('Unrecognized code generator: ' + req.body.target);
+                case 'Go':
+                    visitor = new GoLangVisitor();
+                    break;
+                case 'PlantUML':
+                    visitor = new PlantUMLVisitor();
+                    break;
+                case 'Typescript':
+                    visitor = new TypescriptVisitor();
+                    break;
+                case 'Java':
+                    visitor = new JavaVisitor();
+                    break;
+                case 'Corda':
+                    visitor = new CordaVisitor();
+                    break;
+                case 'JSONSchema':
+                    visitor = new JSONSchemaVisitor();
+                    break;
+                default:
+                    throw new Error ('Unrecognized code generator: ' + req.body.target);
             }
             const dir = await tmp.dir({ unsafeCleanup: true });
             const output = dir.path;
@@ -284,78 +353,6 @@
 }
 
 /**
- * Helper function to determine whether the templated archived or not
- * @param {string} templateName Name of the template directory or archive
- * @returns {boolean} True or false to indicate whether the template is archived
- */
-function isTemplateArchive(templateName) {
-    return fs.lstatSync(`${process.env.CICERO_DIR}/${templateName}`).isFile();
-=======
- * The POST body contains six properties:
- *  - sample or data
- *  - parameters
- *  - clause name
- *  - state
- *  - currentTime
- *  - utcOffset
- *
- * Response
- * ----------
- * Output of the given clause from contract
- *
- */
-app.post('/invoke/:template', async function(req, httpResponse, next) {
-
-    try {
-        const options = req.body.options ?? {};
-        const currentTime = req.body.currentTime ?? new Date().toISOString();
-        const utcOffset = req.body.utcOffset ?? new Date().getTimezoneOffset();
-
-        const engine = new Engine();
-        const clause = await initTemplateInstance(req, options);
-        let clauseName;
-        let params;
-        let state;
-
-        if (req.body.clauseName) {
-            clauseName = req.body.clauseName.toString();
-        } else  {
-            throw new MissingArgumentError('Missing `clauseName` in /invoke body');
-        }
-
-        if (req.body.params) {
-            params = req.body.params;
-        } else {
-            throw new MissingArgumentError('Missing `params` in /invoke body');
-        }
-
-        if (req.body.sample) {
-            clause.parse(req.body.sample.toString(), currentTime, utcOffset);
-        } else if (req.body.data) {
-            clause.setData(req.body.data);
-        } else {
-            throw new MissingArgumentError('Missing `sample` or `data` in /invoke body');
-        }
-
-        if(req.body.state) {
-            state = req.body.state;
-        } else {
-            const initResult = await engine.init(clause, currentTime, utcOffset);
-            state = initResult.state;
-        }
-
-        const result = await engine.invoke(clause, clauseName, params, state, currentTime, utcOffset);
-        httpResponse.status(200).send(result);
-    } catch(err) {
-        if (err.name === 'MissingArgumentError') {
-            httpResponse.status(422).send({error: err.message});
-        } else {
-            httpResponse.status(500).send({error: err.message});
-        }
-    }
-});
-
-/**
  * Helper function to determine whether the template is archived or not
  * @param {string} templateName Name of the template
  * @returns {boolean} True if the given template is a .cta file
@@ -367,29 +364,19 @@
     } catch(err) {
         return false;
     }
->>>>>>> 62a2f44c
 }
 
 /**
  * Helper function to load a template from disk
-<<<<<<< HEAD
- * @param {string} templateName Name of the template directory or archive
-=======
  * @param {string} templateName Name of the template
->>>>>>> 62a2f44c
  * @param {object} options an optional set of options
  * @returns {object} The template instance object.
  */
 async function loadTemplate(templateName, options) {
-<<<<<<< HEAD
-    if (isTemplateArchive(templateName)) {
-        const buffer = fs.readFileSync(`${process.env.CICERO_DIR}/${templateName}`);
-=======
     if (process.env.CICERO_URL) {
         return await Template.fromUrl(`${process.env.CICERO_URL}/${templateName}.cta`, options);
     } else if (isTemplateArchive(templateName)) {
         const buffer = fs.readFileSync(`${process.env.CICERO_DIR}/${templateName}.cta`);
->>>>>>> 62a2f44c
         return await Template.fromArchive(buffer, options);
     } else {
         return await Template.fromDirectory(`${process.env.CICERO_DIR}/${templateName}`, options);
