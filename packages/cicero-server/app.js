--- conflicted
+++ resolved
@@ -252,27 +252,19 @@
 });
 
 /**
-<<<<<<< HEAD
  * Handle POST requests to /archive/:template
  * The body of the POST should contain the target (es6, ergo)
  * and optional keystore to sign the file
  * The template is loaded using the template name
  * The call returns encoded .cta archive file
-=======
- * Handle POST requests to /normalize/:template
- * The body of the POST should contain the sample text.
- * The clause is created using the template and the sample.
- * The call returns the re-drafted text of template
->>>>>>> b21c6e31
- *
- * Template
- * ----------
- * The template parameter is the name of a directory under CICERO_DIR that contains
- * the template to use.
- *
- * Request
- * ----------
-<<<<<<< HEAD
+ *
+ * Template
+ * ----------
+ * The template parameter is the name of a directory under CICERO_DIR that contains
+ * the template to use.
+ *
+ * Request
+ * ----------
  * The POST body contains two properties:
  *  - target
  *  - keystore (optional)
@@ -303,7 +295,29 @@
             httpResponse.status(200).send(Buffer.from(archive, 'utf8'));
         } else {
             throw new MissingArgumentError('Missing `target` in /archive body');
-=======
+        }
+    } catch (err) {
+        if (err.name === 'MissingArgumentError') {
+            httpResponse.status(422).send({error: err.message});
+        } else {
+            httpResponse.status(500).send({error: err.message});
+        }
+    }
+});
+
+/**
+ * Handle POST requests to /normalize/:template
+ * The body of the POST should contain the sample text.
+ * The clause is created using the template and the sample.
+ * The call returns the re-drafted text of template
+ *
+ * Template
+ * ----------
+ * The template parameter is the name of a directory under CICERO_DIR that contains
+ * the template to use.
+ *
+ * Request
+ * ----------
  * The POST body contains four properties:
  *  - sample
  *  - clause name
@@ -329,7 +343,6 @@
             httpResponse.status(200).send({result: clause.draft()});
         } else {
             throw new MissingArgumentError('Missing `sample` in /normalize body');
->>>>>>> b21c6e31
         }
     } catch (err) {
         if (err.name === 'MissingArgumentError') {
@@ -340,9 +353,6 @@
     }
 });
 
-/**
-<<<<<<< HEAD
-=======
  * Handle POST requests to /initialize/:template
  *
  * Template
@@ -394,7 +404,6 @@
 });
 
 /**
->>>>>>> b21c6e31
  * Helper function to determine whether the template is archived or not
  * @param {string} templateName Name of the template
  * @returns {boolean} True if the given template is a .cta file
