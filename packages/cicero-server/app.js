#!/usr/bin/env node
/* eslint-disable no-console */
/*
 * Licensed under the Apache License, Version 2.0 (the "License");
 * you may not use this file except in compliance with the License.
 * You may obtain a copy of the License at
 *
 * http://www.apache.org/licenses/LICENSE-2.0
 *
 * Unless required by applicable law or agreed to in writing, software
 * distributed under the License is distributed on an "AS IS" BASIS,
 * WITHOUT WARRANTIES OR CONDITIONS OF ANY KIND, either express or implied.
 * See the License for the specific language governing permissions and
 * limitations under the License.
 */

'use strict';

const fs = require('fs');

const app = require('express')();
const bodyParser = require('body-parser');
const Template = require('@accordproject/cicero-core').Template;
const Clause = require('@accordproject/cicero-core').Clause;
const Engine = require('@accordproject/cicero-engine').Engine;

if(!process.env.CICERO_DIR) {
    throw new Error('You must set the CICERO_DIR environment variable.');
}

const PORT = process.env.CICERO_PORT || 6001;

// to automatically decode JSON POST
app.use(bodyParser.json());

// set the port for Express
app.set('port', PORT);

/** @template [T=object] */
class MissingArgumentError extends Error {
    /** @param {T} message Error message */
    constructor(message) {
        super(message);
        this.name = 'MissingArgumentError';
    }
}

/**
 * Handle POST requests to /trigger/:template
 * The clause is created using the template and the data.
 *
 * Template
 * ----------
 * The template parameter is the name of a directory under CICERO_DIR that contains
 * the template to use.
 *
 * Request
 * ----------
 * The POST body contains three properties:
 *  - request
 *  - data
 *  - state (optional - for stateless execution)
 *
 * Response
 * ----------
 * JSON formated response object
 *
 */
app.post('/trigger/:template', async function (req, httpResponse, next) {
    try {
        const clause = await initTemplateInstance(req);

        const engine = new Engine();
        let result;
        if(Object.keys(req.body).length === 3 &&
           Object.prototype.hasOwnProperty.call(req.body,'request') &&
           Object.prototype.hasOwnProperty.call(req.body,'state') &&
           Object.prototype.hasOwnProperty.call(req.body,'data')) {
            clause.setData(req.body.data);
            result = await engine.trigger(clause, req.body.request, req.body.state);
        } else if(Object.keys(req.body).length === 2 &&
           Object.prototype.hasOwnProperty.call(req.body,'request') &&
           Object.prototype.hasOwnProperty.call(req.body,'data')) {
            const state = { '$class' : 'org.accordproject.runtime.State' };
            clause.setData(req.body.data);
            result = await engine.trigger(clause, req.body.request, state);
            delete result.state;
        } else {
            throw new Error('Missing request, state or data in /trigger body');
        }
        httpResponse.send(result);
    }
    catch(err) {
        return next(err);
    }
});

/**
 * Handle POST requests to /parse/:template
 * The body of the POST should contain the sample text.
 * The clause is created using the template, parsing the text and if parsing succeeds returning the contract data.
 *
 * Template
 * ----------
 * The template parameter is the name of a directory under CICERO_DIR that contains
 * the template to use.
 *
 * Request
 * ----------
 * The POST body contains three properties:
 *  - sample
 *
 * Response
 * ----------
 * A data string containing the parsed output
 *
 */
app.post('/parse/:template', async function (req, httpResponse, next) {
    try {
        const clause = await initTemplateInstance(req);
        if(Object.keys(req.body).length === 1 &&
           Object.prototype.hasOwnProperty.call(req.body,'sample')) {
            clause.parse(req.body.sample.toString());
            httpResponse.send(clause.getData());
        } else {
            throw new Error('Missing sample in /parse body');
        }
    } catch(err) {
        return next(err);
    }
});

/**
 * Handle POST requests to /draft/:template
 * The body of the POST should contain the request data and any options.
 * The clause is created using the template and the data.
 * The call returns the text of the contract.
 *
 * Template
 * ----------
 * The template parameter is the name of a directory under CICERO_DIR that contains
 * the template to use.
 *
 * Request
 * ----------
 * The POST body contains three properties:
 *  - data
 *  - options
 *
 * Response
 * ----------
 * A string containing the draft output
 *
 */
app.post('/draft/:template', async function (req, httpResponse, next) {
    try {
        const clause = await initTemplateInstance(req);
        if(Object.keys(req.body).length === 1 &&
           Object.prototype.hasOwnProperty.call(req.body,'data')) {
            clause.setData(req.body.data);
            httpResponse.send(clause.draft());
        } else if(Object.keys(req.body).length === 2 &&
                  Object.prototype.hasOwnProperty.call(req.body,'data') &&
                  Object.prototype.hasOwnProperty.call(req.body,'options')) {
            clause.setData(req.body.data);
            httpResponse.send(clause.draft(req.body.options));
        } else {
            throw new Error('Missing data or options in /draft body');
        }
    }
    catch(err) {
        return next(err);
    }
});

/**
 * Handle POST requests to /invoke/:template
 * The body of the POST should contain the params, data and state.
 * The clause is created using the template and the data.
 * The call returns the output of requested clause.
 *
 * Template
 * ----------
 * The template parameter is the name of a directory under CICERO_DIR that contains
 * the template to use.
 *
 * Request
 * ----------
 * The POST body contains six properties:
 *  - sample or data
 *  - parameters
 *  - clause name
 *  - state
 *  - currentTime
 *  - utcOffset
 *
 * Response
 * ----------
 * Output of the given clause from contract
 *
 */
app.post('/invoke/:template', async function(req, httpResponse, next) {

    try {
        const options = req.body.options ?? {};
        const currentTime = req.body.currentTime ?? new Date().toISOString();
        const utcOffset = req.body.utcOffset ?? new Date().getTimezoneOffset();

        const engine = new Engine();
        const clause = await initTemplateInstance(req, options);
        let clauseName;
        let params;
        let state;

        if (req.body.clauseName) {
            clauseName = req.body.clauseName.toString();
        } else  {
            throw new MissingArgumentError('Missing `clauseName` in /invoke body');
        }

        if (req.body.params) {
            params = req.body.params;
        } else {
            throw new MissingArgumentError('Missing `params` in /invoke body');
        }

        if (req.body.sample) {
            clause.parse(req.body.sample.toString(), currentTime, utcOffset);
        } else if (req.body.data) {
            clause.setData(req.body.data);
        } else {
            throw new MissingArgumentError('Missing `sample` or `data` in /invoke body');
        }

        if(req.body.state) {
            state = req.body.state;
        } else {
            const initResult = await engine.init(clause, currentTime, utcOffset);
            state = initResult.state;
        }

        const result = await engine.invoke(clause, clauseName, params, state, currentTime, utcOffset);
        httpResponse.status(200).send(result);
    } catch(err) {
        if (err.name === 'MissingArgumentError') {
            httpResponse.status(422).send({error: err.message});
        } else {
            httpResponse.status(500).send({error: err.message});
        }
    }
});

/**
<<<<<<< HEAD
 * Handle POST requests to /normalize/:template
 * The body of the POST should contain the sample text.
 * The clause is created using the template and the sample.
 * The call returns the re-drafted text of template
=======
 * Handle POST requests to /initialize/:template
>>>>>>> 2ac52765
 *
 * Template
 * ----------
 * The template parameter is the name of a directory under CICERO_DIR that contains
 * the template to use.
 *
 * Request
 * ----------
<<<<<<< HEAD
 * The POST body contains four properties:
 *  - sample
 *  - clause name
 *  - currentTime (optional)
 *  - utcOffset (optional)
 *
 * Response
 * ----------
 * Re-drafted text of the template
 *
 */
app.post('/normalize/:template', async function(req, httpResponse, next) {

=======
 * The POST body contains six properties:
 *  - data or sample
 *  - params (optional)
 *  - options (optional)
 *  - current time (optional)
 *  - utc offset (optional)
 *
 * Response
 * ----------
 * Initialized state information of template
 *
 */
app.post('/initialize/:template', async function(req, httpResponse, next) {
>>>>>>> 2ac52765
    try {
        const options = req.body.options ?? {};
        const currentTime = req.body.currentTime ?? new Date().toISOString();
        const utcOffset = req.body.utcOffset ?? new Date().getTimezoneOffset();
<<<<<<< HEAD

        const clause = await initTemplateInstance(req, options);

        if (req.body.sample) {
            clause.parse(req.body.sample, currentTime, utcOffset);
            httpResponse.status(200).send({result: clause.draft()});
        } else {
            throw new MissingArgumentError('Missing `sample` in /normalize body');
        }
    } catch (err) {
=======
        const params = req.body.params ?? {};

        const engine = new Engine();
        const clause = await initTemplateInstance(req, options);

        if (req.body.sample) {
            clause.parse(req.body.sample.toString(), currentTime, utcOffset);
        } else if (req.body.data) {
            clause.setData(req.body.data);
        } else {
            throw new MissingArgumentError('Missing `sample` or `data` in /invoke body');
        }

        const result = await engine.init(clause, currentTime, utcOffset, params);
        httpResponse.status(200).send(result);
    } catch(err) {
>>>>>>> 2ac52765
        if (err.name === 'MissingArgumentError') {
            httpResponse.status(422).send({error: err.message});
        } else {
            httpResponse.status(500).send({error: err.message});
        }
    }
});

/**
 * Helper function to determine whether the template is archived or not
 * @param {string} templateName Name of the template
 * @returns {boolean} True if the given template is a .cta file
 */
function isTemplateArchive(templateName) {
    try {
        fs.lstatSync(`${process.env.CICERO_DIR}/${templateName}.cta`).isFile();
        return true;
    } catch(err) {
        return false;
    }
}

/**
 * Helper function to load a template from disk
 * @param {string} templateName Name of the template
 * @param {object} options an optional set of options
 * @returns {object} The template instance object.
 */
async function loadTemplate(templateName, options) {
    if (process.env.CICERO_URL) {
        return await Template.fromUrl(`${process.env.CICERO_URL}/${templateName}.cta`, options);
    } else if (isTemplateArchive(templateName)) {
        const buffer = fs.readFileSync(`${process.env.CICERO_DIR}/${templateName}.cta`);
        return await Template.fromArchive(buffer, options);
    } else {
        return await Template.fromDirectory(`${process.env.CICERO_DIR}/${templateName}`, options);
    }
}

/**
 * Helper function to initialise the template.
 * @param {req} req The request passed in from endpoint.
 * @param {object} options an optional set of options
 * @returns {object} The clause instance object.
 */
async function initTemplateInstance(req, options) {
    const template = await loadTemplate(req.params.template, options);
    return new Clause(template);
}

const server = app.listen(app.get('port'), function () {
    console.log('Server listening on port: ', app.get('port'));
});

module.exports = server;<|MERGE_RESOLUTION|>--- conflicted
+++ resolved
@@ -251,23 +251,18 @@
 });
 
 /**
-<<<<<<< HEAD
  * Handle POST requests to /normalize/:template
  * The body of the POST should contain the sample text.
  * The clause is created using the template and the sample.
  * The call returns the re-drafted text of template
-=======
- * Handle POST requests to /initialize/:template
->>>>>>> 2ac52765
- *
- * Template
- * ----------
- * The template parameter is the name of a directory under CICERO_DIR that contains
- * the template to use.
- *
- * Request
- * ----------
-<<<<<<< HEAD
+ *
+ * Template
+ * ----------
+ * The template parameter is the name of a directory under CICERO_DIR that contains
+ * the template to use.
+ *
+ * Request
+ * ----------
  * The POST body contains four properties:
  *  - sample
  *  - clause name
@@ -281,7 +276,38 @@
  */
 app.post('/normalize/:template', async function(req, httpResponse, next) {
 
-=======
+    try {
+        const options = req.body.options ?? {};
+        const currentTime = req.body.currentTime ?? new Date().toISOString();
+        const utcOffset = req.body.utcOffset ?? new Date().getTimezoneOffset();
+
+        const clause = await initTemplateInstance(req, options);
+
+        if (req.body.sample) {
+            clause.parse(req.body.sample, currentTime, utcOffset);
+            httpResponse.status(200).send({result: clause.draft()});
+        } else {
+            throw new MissingArgumentError('Missing `sample` in /normalize body');
+        }
+    } catch (err) {
+        if (err.name === 'MissingArgumentError') {
+            httpResponse.status(422).send({error: err.message});
+        } else {
+            httpResponse.status(500).send({error: err.message});
+        }
+    }
+});
+
+/**
+ * Handle POST requests to /initialize/:template
+ *
+ * Template
+ * ----------
+ * The template parameter is the name of a directory under CICERO_DIR that contains
+ * the template to use.
+ *
+ * Request
+ * ----------
  * The POST body contains six properties:
  *  - data or sample
  *  - params (optional)
@@ -295,23 +321,10 @@
  *
  */
 app.post('/initialize/:template', async function(req, httpResponse, next) {
->>>>>>> 2ac52765
     try {
         const options = req.body.options ?? {};
         const currentTime = req.body.currentTime ?? new Date().toISOString();
         const utcOffset = req.body.utcOffset ?? new Date().getTimezoneOffset();
-<<<<<<< HEAD
-
-        const clause = await initTemplateInstance(req, options);
-
-        if (req.body.sample) {
-            clause.parse(req.body.sample, currentTime, utcOffset);
-            httpResponse.status(200).send({result: clause.draft()});
-        } else {
-            throw new MissingArgumentError('Missing `sample` in /normalize body');
-        }
-    } catch (err) {
-=======
         const params = req.body.params ?? {};
 
         const engine = new Engine();
@@ -328,7 +341,6 @@
         const result = await engine.init(clause, currentTime, utcOffset, params);
         httpResponse.status(200).send(result);
     } catch(err) {
->>>>>>> 2ac52765
         if (err.name === 'MissingArgumentError') {
             httpResponse.status(422).send({error: err.message});
         } else {
